/****************************************************************************************************************************
 *                             WEBVIEW COMPONENT
 * This is your top-level React component. All other React components should be imported and included below
 ****************************************************************************************************************************/
// @flow

/**
 * IMPORTANT
 * YOU MUST ROLL UP THESE FILES INTO A SINGLE FILE IN ORDER TO USE IT IN THE PLUGIN
 * RUN FROM THE SHELL: node 'jgclark.DashboardReact/src/react/support/performRollup.node.js' --watch
 */

type Props = {
  data: any /* passed in from the plugin as globalSharedData */,
  dispatch: Function,
  reactSettings: ReactSettings,
  setReactSettings: Function,
}
/****************************************************************************************************************************
 *                             NOTES
 * WebView should act as a "controlled component", as far as the data from the plugin is concerned.
 * Plugin-related data is always passed in via props, and never stored in state in this component
 *
 * FYI, if you do use state, it is highly recommended when setting state with hooks to use the functional form of setState
 * e.g. setTodos((prevTodos) => [...prevTodos, newTodo]) rather than setTodos([...todos, newTodo])
 * This has cost me a lot of time in debugging stale state issues
 */

/****************************************************************************************************************************
 *                             IMPORTS
 ****************************************************************************************************************************/

import React, { useEffect, type Node } from 'react'
import { type PassedData } from '../../reactMain.js'
import Dashboard from './Dashboard.jsx'
import { AppProvider } from './AppContext.jsx'
<<<<<<< HEAD
import { logDebug } from '@helpers/reactDev.js'
=======
import { logDebug } from '@helpers/react/reactDev.js'
>>>>>>> ef0d9670
/**
 * Root element for the Plugin's React Tree
 * @param {any} data
 * @param {Function} dispatch - function to send data back to the Root Component and plugin
 */

logDebug(`WebView`, `loading file outside component code`)

export function WebView({ data, dispatch, reactSettings, setReactSettings }: Props): Node {
  logDebug(`WebView`, `inside component code`)

  /****************************************************************************************************************************
   *                             HOOKS
   ****************************************************************************************************************************/

  // GENERALLY SPEAKING YOU DO NOT WANT TO USE STATE HOOKS IN THE WEBVIEW COMPONENT
  // because the plugin may need to know what changes were made so when it updates data, it will be consistent
  // otherwise when the plugin updates data, it will overwrite any changes made locally in the Webview
  // instead of using hooks here, save updates to data using:
  // dispatch('UPDATE_DATA', {...data,changesToData})
  // this will save the data at the Root React Component level, which will give the plugin access to this data also
  // sending this dispatch will re-render the Webview component with the new data

  /****************************************************************************************************************************
   *                             VARIABLES
   ****************************************************************************************************************************/

  // destructure all the startup data we expect from the plugin
  const { pluginData, debug } = data
<<<<<<< HEAD
=======
  // pluginData.sections = pluginData.sections.slice(0, 1) //FIXME: dbw remove this
  // logDebug('WebView', `DBW TEMPORARILY LIMITING TO ONE ITEM - REMOVE THIS`)
>>>>>>> ef0d9670

  if (!pluginData) throw new Error('WebView: pluginData must be called with an object')
  // logDebug(`Webview received pluginData:\n${JSON.stringify(pluginData, null, 2)}`)

  /**
   * Settings which are local to the React window
   */
  const defaultReactSettings = {
    filterPriorityItems: false,
    dialogData: { isOpen: false, isTask: true },
  }

  /****************************************************************************************************************************
   *                             HANDLERS
   ****************************************************************************************************************************/

  /****************************************************************************************************************************
   *                             EFFECTS
   ****************************************************************************************************************************/

  // Set up the initial React Settings (runs only on load)
  useEffect(() => {
    logDebug(`Webview`, `setReactSettings effect running: setting Default settings. setReactSettings exists? ${setReactSettings !== undefined}`)
    if (!setReactSettings) return
    setReactSettings((prev) => ({ ...prev, ...defaultReactSettings }))
  }, [])

  /**
   * When the data changes, console.log it so we know and scroll the window
   * Fires after components draw
   */
  useEffect(() => {
    if (data?.passThroughVars?.lastWindowScrollTop !== undefined && data.passThroughVars.lastWindowScrollTop !== window.scrollY) {
      debug && logDebug(`Webview: FYI, underlying data has changed, picked up by useEffect. Scrolling to ${String(data.lastWindowScrollTop)}`)
      window.scrollTo(0, data.passThroughVars.lastWindowScrollTop)
    } else {
      logDebug(`Webview: FYI, underlying data has changed, picked up by useEffect. No scroll info to restore, so doing nothing.`)
    }
  }, [data])

  /****************************************************************************************************************************
   *                        HELPER FUNCTIONS
   ****************************************************************************************************************************/

  /**
   * Add the passthrough variables to the data object that will roundtrip to the plugin and come back in the data object
   * Because any data change coming from the plugin will force a React re-render, we can use this to store data that we want to persist
   * (e.g. lastWindowScrollTop)
   * @param {*} data
   * @returns
   */
  const addPassthroughVars = (data: PassedData): PassedData => {
    const newData = { ...data }
    if (!newData?.passThroughVars) newData.passThroughVars = {}
    newData.passThroughVars.lastWindowScrollTop = window.scrollY
    return newData
  }

  /**
   * Convenience function to send an action to the plugin and saving any passthrough data first in the Root data store
   * This is useful if you want to save data that you want to persist when the plugin sends data back to the Webview
   * For instance, saving where the scroll position was so that when data changes and the Webview re-renders, it can scroll back to where it was
   * @param {string} command
   * @param {any} dataToSend
<<<<<<< HEAD
   * @param {boolean} updateGlobalData - if false, don't save any passthrough data (eg scroll position, to try to limit redraws)
   */
  const sendActionToPlugin = (command: string, dataToSend: any, updateGlobalData: boolean = true) => {
    logDebug(`Webview: sendActionToPlugin: command:${command} dataToSend:${JSON.stringify(dataToSend)}`)
    if (updateGlobalData) {
      const newData = addPassthroughVars(data) // save scroll position and other data in data object at root level
      dispatch('UPDATE_DATA', newData, '') // save the data at the Root React Component level, which will give the plugin access to this data also
    }
    sendToPlugin([command, dataToSend, '']) // send action to plugin
=======
   * @oaram {any} additionalInfo
   * @param {boolean} updateGlobalData - if false, don't save any passthrough data (eg scroll position, to try to limit redraws)
   */
  const sendActionToPlugin = (command: string, dataToSend: any, additionalInfo: string = '', updateGlobalData: boolean = true) => {
    logDebug(`Webview: sendActionToPlugin: command:${command} dataToSend:${JSON.stringify(dataToSend)}`)
    if (updateGlobalData) {
      const newData = addPassthroughVars(data) // save scroll position and other data in data object at root level
      dispatch('UPDATE_DATA', newData, additionalInfo) // save the data at the Root React Component level, which will give the plugin access to this data also
    }
    sendToPlugin([command, dataToSend, additionalInfo]) // send action to plugin
>>>>>>> ef0d9670
  }

  /**
   * Send data back to the plugin to update the data in the plugin
   * This could cause a refresh of the Webview if the plugin sends back new data, so we want to save any passthrough data first
   * In that case, don't call this directly, use sendActionToPlugin() instead
   * @param {[command:string,data:any,additionalDetails:string]} param0
   */
  const sendToPlugin = ([command, data, additionalDetails = '']: [string, any, string]) => {
    if (!command) throw new Error('sendToPlugin: command must be called with a string')
    logDebug(`Webview: sendToPlugin: ${JSON.stringify(command)} ${additionalDetails}`, command, data, additionalDetails)
    if (!data) throw new Error('sendToPlugin: data must be called with an object')
    console.log(`WebView: sendToPlugin: command:${command} data=${JSON.stringify(data)} `)
    dispatch('SEND_TO_PLUGIN', [command, data], `WebView sending: sendToPlugin: ${String(command)} ${additionalDetails} ${JSON.stringify(data)}`)
  }

  /**
   * Updates the pluginData with the provided new data (must be the whole pluginData object)
   *
   * @param {Object} newData - The new data to update the plugin with,
   * @param {string} messageForLog - An optional message to log with the update
   * @throws {Error} Throws an error if newData is not provided or if it does not have more keys than the current pluginData.
   * @return {void}
   */
  const updatePluginData = (newData: any, messageForLog?: string) => {
    if (!newData) throw new Error('updatePluginData: newData must be called with an object')
    if (Object.keys(newData).length < Object.keys(pluginData).length) {
      throw new Error('updatePluginData: newData must be called with an object that has more keys than the current pluginData. You must send a full pluginData object')
    }
    const newFullData = { ...data, pluginData: newData }
    dispatch('UPDATE_DATA', newFullData, messageForLog) // save the data at the Root React Component level, which will give the plugin access to this data also
  }
  if (!pluginData.reactSettings) pluginData.reactSettings = {}

  /****************************************************************************************************************************
   *                             RENDER
   ****************************************************************************************************************************/

  return (
    <AppProvider
      sendActionToPlugin={sendActionToPlugin}
      sendToPlugin={sendToPlugin}
      dispatch={dispatch}
      pluginData={pluginData}
      updatePluginData={updatePluginData}
      reactSettings={reactSettings}
      setReactSettings={setReactSettings}
    >
      <Dashboard pluginData={pluginData} />
    </AppProvider>
  )
}<|MERGE_RESOLUTION|>--- conflicted
+++ resolved
@@ -34,11 +34,7 @@
 import { type PassedData } from '../../reactMain.js'
 import Dashboard from './Dashboard.jsx'
 import { AppProvider } from './AppContext.jsx'
-<<<<<<< HEAD
-import { logDebug } from '@helpers/reactDev.js'
-=======
 import { logDebug } from '@helpers/react/reactDev.js'
->>>>>>> ef0d9670
 /**
  * Root element for the Plugin's React Tree
  * @param {any} data
@@ -68,11 +64,8 @@
 
   // destructure all the startup data we expect from the plugin
   const { pluginData, debug } = data
-<<<<<<< HEAD
-=======
   // pluginData.sections = pluginData.sections.slice(0, 1) //FIXME: dbw remove this
   // logDebug('WebView', `DBW TEMPORARILY LIMITING TO ONE ITEM - REMOVE THIS`)
->>>>>>> ef0d9670
 
   if (!pluginData) throw new Error('WebView: pluginData must be called with an object')
   // logDebug(`Webview received pluginData:\n${JSON.stringify(pluginData, null, 2)}`)
@@ -137,17 +130,6 @@
    * For instance, saving where the scroll position was so that when data changes and the Webview re-renders, it can scroll back to where it was
    * @param {string} command
    * @param {any} dataToSend
-<<<<<<< HEAD
-   * @param {boolean} updateGlobalData - if false, don't save any passthrough data (eg scroll position, to try to limit redraws)
-   */
-  const sendActionToPlugin = (command: string, dataToSend: any, updateGlobalData: boolean = true) => {
-    logDebug(`Webview: sendActionToPlugin: command:${command} dataToSend:${JSON.stringify(dataToSend)}`)
-    if (updateGlobalData) {
-      const newData = addPassthroughVars(data) // save scroll position and other data in data object at root level
-      dispatch('UPDATE_DATA', newData, '') // save the data at the Root React Component level, which will give the plugin access to this data also
-    }
-    sendToPlugin([command, dataToSend, '']) // send action to plugin
-=======
    * @oaram {any} additionalInfo
    * @param {boolean} updateGlobalData - if false, don't save any passthrough data (eg scroll position, to try to limit redraws)
    */
@@ -158,7 +140,6 @@
       dispatch('UPDATE_DATA', newData, additionalInfo) // save the data at the Root React Component level, which will give the plugin access to this data also
     }
     sendToPlugin([command, dataToSend, additionalInfo]) // send action to plugin
->>>>>>> ef0d9670
   }
 
   /**
