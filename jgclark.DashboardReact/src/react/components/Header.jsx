--- conflicted
+++ resolved
@@ -3,11 +3,7 @@
 import { getTimeAgo } from '../support/showTimeAgo.js'
 import Button from './Button.jsx'
 import { useAppContext } from './AppContext.jsx'
-<<<<<<< HEAD
-import { logDebug } from '@helpers/reactDev.js'
-=======
 import { logDebug } from '@helpers/react/reactDev.js'
->>>>>>> ef0d9670
 type Props = {
   lastUpdated: string,
 }
