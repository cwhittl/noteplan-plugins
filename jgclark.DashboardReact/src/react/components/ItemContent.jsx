// @flow
//--------------------------------------------------------------------------
// Dashboard React component to show the main item content in an ItemRow.
// Last updated 22.4.2024 for v2.0.0 by @jgclark
//--------------------------------------------------------------------------
import React from 'react'
import { useAppContext } from './AppContext.jsx'
import // makeNoteTitleWithOpenActionFromFilename,
// makeParaContentToLookLikeNPDisplayInHTML,
'../../dashboardHelpers'
import type { TSection, TSectionItem } from '../../types.js'
import { getAPIDateStrFromDisplayDateStr, includesScheduledFutureDate } from '@helpers/dateTime'
import { logDebug, logError } from '@helpers/react/reactDev'
import {
<<<<<<< HEAD
  getAPIDateStrFromDisplayDateStr,
  includesScheduledFutureDate,

} from '@helpers/dateTime'
import { logDebug, logError } from '@helpers/reactDev'
=======
  encodeRFC3986URIComponent,
  changeBareLinksToHTMLLink,
  changeMarkdownLinksToHTMLLink,
  stripBackwardsDateRefsFromString,
  stripThisWeeksDateRefsFromString,
  stripTodaysDateRefsFromString,
} from '@helpers/stringTransforms'
>>>>>>> ef0d9670
import {
  simplifyNPEventLinksForHTML,
  simplifyInlineImagesForHTML,
  convertHashtagsToHTML,
  convertMentionsToHTML,
  convertPreformattedToHTML,
  convertStrikethroughToHTML,
  // convertTimeBlockToHTML,
  convertUnderlinedToHTML,
  convertHighlightsToHTML,
  convertNPBlockIDToHTML,
  convertBoldAndItalicToHTML,
  truncateHTML,
} from '@helpers/HTMLView'
import { RE_ARROW_DATES_G, RE_SCHEDULED_DATES_G } from '@helpers/regex'
import {
<<<<<<< HEAD
  RE_ARROW_DATES_G,
  RE_SCHEDULED_DATES_G,
} from '@helpers/regex'
import {
  changeBareLinksToHTMLLink,
  changeMarkdownLinksToHTMLLink,
  stripBackwardsDateRefsFromString,
  stripThisWeeksDateRefsFromString,
  stripTodaysDateRefsFromString
} from '@helpers/stringTransforms'
import {
=======
>>>>>>> ef0d9670
  findLongestStringInArray,
  // getTimeBlockString,
  isTimeBlockLine,
  RE_TIMEBLOCK_APP,
} from '@helpers/timeblocks'
<<<<<<< HEAD

=======
>>>>>>> ef0d9670

type Props = {
  item: TSectionItem,
  // thisSection: TSection,
}

/**
 * Represents the main content for a single item within a section
 */
function ItemContent(inputObj: Props): React$Node {
  const { item /*thisSection*/ } = inputObj
  const { sendActionToPlugin } = useAppContext()
  const para = item.para
  // const itemType = para.type

  console.log(`ItemContent for ${item.ID}: '${para?.content ?? '<error>'}'`)

  // compute the things we need later
  const mainContent = makeParaContentToLookLikeNPDisplayInReact(item, 140) // TODO: other cases for this

  function handleTaskClick() {
    const dataObjectToPassToFunction = {
      type: 'showLineInEditorFromFilename',
      encodedFilename: item.itemFilename,
      encodedContent: encodeRFC3986URIComponent(para.content),
    }
    sendActionToPlugin('onClickDashboardItem', dataObjectToPassToFunction, 'Item clicked', true)
  }

  // console.log(`-> ${mainContent}`)

  // TODO(later): try not to live dangerously!
  return <a className="content" onClick={() => handleTaskClick()} dangerouslySetInnerHTML={{ __html: mainContent }}></a>
}

/**
 * Produce an HTML version of the provided paragraph's content to mimic NP's native display of markdown (as best we can). Currently this:
 * - simplifies NP event links, and tries to colour them
 * - turns MD links -> HTML links
 * - truncates the display of raw URLs if necessary
 * - turns NP sync ids -> blue asterisk icon
 * - turns #hashtags and @mentions the colour that the theme displays them
 * - turns >date markers the colour that the theme displays them
 * - styles in bold/italic
 * Note: the actual note link is added following load by adding click handler to all items with class "sectionItemContent" (which already have a basic <a>...</a> wrapper).
 * It additionally:
 * - truncates the overall string if requested
 * - if noteTitle is supplied, then either 'append' it as a active NP note title, or make it the active NP note link for 'all' the string.
 * @author @jgclark
 * @param {SectionItem} thisItem
 * @param {string?} truncateLength (optional) length of string after which to truncate. Will not truncate if set to 0.
 * @returns {string} HTML string
 */
function makeParaContentToLookLikeNPDisplayInReact(
  thisItem: TSectionItem,
  // noteLinkStyle: string = "all", // or "append"
  truncateLength: number = 0,
): string {
  try {
    const { para } = thisItem
    if (!para || !para.content) {
      throw new Error(`No para/content in item ${thisItem.ID}`)
    }
    const filename = para.filename ?? '<error>'
    const origContent = para.content ?? '<error>'
    const noteTitle = para.title ?? ''
    console.log(`makeParaContent...: for '${thisItem.ID}' / noteTitle '${noteTitle}' / filename '${filename}' / {${origContent}}`)
    // Start with the content of the item
    let output = origContent

    // // See if there's a !, !!, !!! or >> in the line, and if so set taskPriority accordingly
    // const taskPriority = getTaskPriority(output)
    // if (taskPriority > 0) {
    //   output = removeTaskPriorityIndicators(output)
    // }
    const taskPriority = para.priority ?? 0

    if (noteTitle === '(error)') {
      console.error(`makeParaContent...: ERROR starting with noteTitle '(error)' for '${origContent}'`)
    }

    // Simplify NP event links of the form
    // `![📅](2023-01-13 18:00:::F9766457-9C4E-49C8-BC45-D8D821280889:::NA:::Contact X about Y:::#63DA38)` to HTML with icon
    output = simplifyNPEventLinksForHTML(output)

    // Simplify embedded images of the form ![image](...) by replacing with an icon.
    // (This also helps remove false positives for ! priority indicator)
    output = simplifyInlineImagesForHTML(output)

    // Display markdown links of the form [title](URI) as HTML links
    output = changeMarkdownLinksToHTMLLink(output)

    // Display bare URLs as HTML links
    output = changeBareLinksToHTMLLink(output)

    // Display hashtags with .hashtag style
    output = convertHashtagsToHTML(output)

    // Display mentions with .attag style
    output = convertMentionsToHTML(output)

    // Display pre-formatted with .code style
    output = convertPreformattedToHTML(output)

    // Display time blocks with .timeBlock style
    if (thisItem.para.startTime) {
      logDebug('makeParaContent...', `🕰️ found startTime '${thisItem.para.startTime}'`)
      output = convertTimeBlockToHTML(output)
    }

    // Display strikethrough with .strikethrough style
    output = convertStrikethroughToHTML(output)

    // Display highlights with .code style
    output = convertHighlightsToHTML(output)

    // Replace blockID sync indicator with icon
    // NB: needs to go after #hashtag change above, as it includes a # marker for colors.
    output = convertNPBlockIDToHTML(output)

    // Strip `>today` and scheduled dates of form `>YYYY-MM-DD` that point to today
    output = stripTodaysDateRefsFromString(output)

    // Strip refs to this week (of form `>YYYY-Www`)
    output = stripThisWeeksDateRefsFromString(output)

    // Strip all `<YYYY-MM-DD` dates
    output = stripBackwardsDateRefsFromString(output)

    // add basic ***bolditalic*** styling
    // add basic **bold** or __bold__ styling
    // add basic *italic* or _italic_ styling
    output = convertBoldAndItalicToHTML(output)

    // Display underline with .underlined style
    output = convertUnderlinedToHTML(output)

    // FIXME: turning off for now as it calls DataStore underneath
    // Add suitable colouring to 'arrow' >date< items
    // (Needs to go before match on >date dates)
    // let captures = output.match(RE_ARROW_DATES_G)
    // if (captures) {
    //   // clo(captures, 'results from arrow >date< match:')
    //   for (const capture of captures) {
    //     // output = output.replace(capture, `<span style="color: var(--tint-color);">${capture}</span>`)
    //     console.log(`makeParaContet...: - making arrow date with ${capture}`)
    //     // Replace >date< with HTML link, aware that this will interrupt the <a>...</a> that will come around the whole string, and so it needs to make <a>...</a> regions for the rest of the string before and after the capture.
    //     const dateFilenamePart = capture.slice(1, -1)
    //     const noteTitleWithOpenAction = makeNoteTitleWithOpenActionFromNPDateStr(dateFilenamePart, thisItem.ID)
    //     output = output.replace(capture, `</a>${noteTitleWithOpenAction}<a class="content">`)
    //   }
    // }

    // Add suitable colouring to remaining >date items
    let captures = output.match(RE_SCHEDULED_DATES_G)
    if (captures) {
      // clo(captures, 'results from >date match:')
      for (const capture of captures) {
        output = output.replace(capture, `<span style="color: var(--tint-color);">${capture}</span>`)
      }
    }

    // Replace [[notelinks]] with HTML equivalent, and coloured
    // Note: needs to go after >date section above
    captures = output.match(/\[\[(.*?)\]\]/)
    if (captures) {
      // clo(captures, 'results from [[notelinks]] match:')
      for (const capturedTitle of captures) {
        // console.log(`makeParaContet...: - making notelink with ${thisItem.filename}, ${capturedTitle}`)
        // Replace [[notelinks]] with HTML equivalent, aware that this will interrupt the <a>...</a> that will come around the whole string, and so it needs to make <a>...</a> regions for the rest of the string before and after the capture.
        const noteTitleWithOpenAction = makeNoteTitleWithOpenActionFromTitle(capturedTitle)
        output = output.replace(`[[${capturedTitle}]]`, `</a>${noteTitleWithOpenAction}<a>`)
      }
    }

    // Truncate the HTML string if wanted (avoiding breaking in middle of HTML tags)
    // Note: Best done before the note link is added
    if (truncateLength > 0 && origContent.length > truncateLength) {
      output = truncateHTML(output, truncateLength, true)
    }

    // If we already know (from above) there's a !, !!, !!! or >> in the line add priorityN styling around the whole string. Where it is "working-on", it uses priority5.
    // Note: this wrapping needs to go last.
    if (taskPriority > 0) {
      output = `<span class="priority${String(taskPriority)}">${output}</span>`
    }

    // console.log(`makeParaContet...: \n-> ${output}`)
    return output
<<<<<<< HEAD
  }
  catch (error) {
=======
  } catch (error) {
>>>>>>> ef0d9670
    logError(`makeParaContentToLookLikeNPDisplayInReact`, `❗️ERROR❗️ ${error.message}`)
    return ''
  }
}

/**
 *
 * @param {SectionItem} thisItem
 * @param {string?} noteLinkStyle: "append" or "all"
 * @returns {string}
 */
// function makeNoteLinkToAppend(thisItem: TSectionItem, noteLinkStyle: string = "all"): string {
//   let output = ''
//   const noteTitle = thisItem.para.title
//   if (noteTitle) {
//     // console.log(`makeParaContet...: - before '${noteLinkStyle}' for ${noteTitle} / {${output}}`)
//     switch (noteLinkStyle) {
//       case 'append': {
//         output = `${addNoteOpenLinkToString(thisItem, output)} ${makeNoteTitleWithOpenActionFromFilename(thisItem, noteTitle)}`
//         break
//       }
//       case 'all': {
//         output = addNoteOpenLinkToString(thisItem, output)
//         break
//       }
//     }
//     // console.log(`makeParaContet...: - after: '${noteLinkStyle}' for ${noteTitle} / {${output}}`)
//   }
//   return output
// }

/**
 * Make an HTML link showing displayStr, but with href onClick event to show open the 'item' in editor and select the given line content
 * @param {TSectionItem} item's details, with raw
 * @param {string} displayStr
 * @returns {string} transformed output
 */
// export function addNoteOpenLinkToString(item: TSectionItem, displayStr: string): string {
//   try {
//     // Method 2: pass request back to plugin
//     // TODO: is it right that this basically does nothing?
//     // const filenameEncoded = encodeURIComponent(item.filename)

//     if (item.para.content) {
//       // call showLineinEditor... with the filename and rawConetnt
//       // return `<a class="" {()=>onClickDashboardItem('fake','showLineInEditorFromFilename','${filenameEncoded}','${encodeRFC3986URIComponent(item.rawContent)}')}${displayStr}</a>`
//       // return `<a>${displayStr}</a>`
//       return `${displayStr}`
//     } else {
//       // call showNoteinEditor... with the filename
//       // return `<a class="" {()=>onClickDashboardItem('fake','showNoteInEditorFromFilename','${filenameEncoded}',''}>${displayStr}</a>`
//       // return `<a>${displayStr}</a>`
//       return `${displayStr}`
//     }
//   }
//   catch (error) {
//     console.error(`❗️ERROR❗️ ItemContent::addNoteOpenLinkToString: ${error.message} for input '${displayStr}'`)
//     return '(error)'
//   }
// }

/**
 * Wrap string with href onClick event to show note in editor,
 * using noteTitle param.
 * Note: based only on 'noteTitle', not a filename
 * @param {string} noteTitle
 * @returns {string} output
 */
export function makeNoteTitleWithOpenActionFromTitle(noteTitle: string): string {
  try {
    // console.log(`makeNoteTitleWithOpenActionFromTitle: - making notelink from ${noteTitle}`)
    // Pass request back to plugin
    // Note: not passing rawContent (param 4) as its not needed
    // return `<a class="noteTitle sectionItem" {()=>onClickDashboardItem({itemID:'fake', type:'showNoteInEditorFromTitle', encodedFilename:'${encodeURIComponent(noteTitle)}', encodedContent:''}}><i class="fa-regular fa-file-lines pad-right"></i> ${noteTitle}</a>`
<<<<<<< HEAD
    return `<a class="noteTitle sectionItem" onClick="onClickDashboardItem({itemID:'fake', type:'showNoteInEditorFromTitle', encodedFilename:'${encodeURIComponent(noteTitle)}', encodedContent:''})"><i class="fa-regular fa-file-lines pad-right"></i> ${noteTitle}</a>`
  }
  catch (error) {
=======
    return `<a class="noteTitle sectionItem" onClick="onClickDashboardItem({itemID:'fake', type:'showNoteInEditorFromTitle', encodedFilename:'${encodeURIComponent(
      noteTitle,
    )}', encodedContent:''})"><i class="fa-regular fa-file-lines pad-right"></i> ${noteTitle}</a>`
  } catch (error) {
>>>>>>> ef0d9670
    logError('makeNoteTitleWithOpenActionFromTitle', `❗️ERROR❗️ ${error.message} for input '${noteTitle}'`)
    return '(error)'
  }
}

/**
 * Wrap string with href onClick event to show note in editor,
 * using item.filename param.
 * @param {string} NPDateStr
 * @param {string} noteTitle
 * @returns {string} output
 */
// export function makeNoteTitleWithOpenActionFromNPDateStr(NPDateStr: string, itemID: string): string {
//   try {
//     const dateFilename = `${getAPIDateStrFromDisplayDateStr(NPDateStr)}.${DataStore.defaultFileExtension}`
//     // console.log(`makeNoteTitleWithOpenActionFromNPDateStr: - making notelink with ${NPDateStr} / ${dateFilename}`)
//     // Pass request back to plugin, as a single object
//     return `<a class="noteTitle sectionItem" {()=>onClickDashboardItem({itemID: '${itemID}', type: 'showNoteInEditorFromFilename', encodedFilename: '${encodeURIComponent(dateFilename)}', encodedContent: ''}}><i class="fa-regular fa-file-lines pad-right"></i> ${NPDateStr}</a>`
//   }
//   catch (error) {
//     console.error(`❗️ERROR❗️ ItemContent::makeNoteTitleWithOpenActionFromNPDateStr: ${error.message} for input '${NPDateStr}'`)
//     return '(error)'
//   }
// }

// Display time blocks with .timeBlock style
// Note: uses definition of time block syntax from plugin helpers, not directly from NP itself. So it may vary slightly.
// Note: this is forked from HTMLView, but with some changes to work with React (avoiding calling a DataStore function)
function convertTimeBlockToHTML(input: string): string {
  // let timeblockTextMustContainString = 'with'
  // let output = input
  // if (isTimeBlockLine(input, timeblockTextMustContainString)) {
  const timeBlockPart = getTimeBlockString(input)
  logDebug('convertTimeBlockToHTML', `🕰️ found time block '${timeBlockPart}'`)
<<<<<<< HEAD
  let output = input.replace(timeBlockPart, `<span class="timeBlock">${timeBlockPart}</span>`)
=======
  const output = input.replace(timeBlockPart, `<span class="timeBlock">${timeBlockPart}</span>`)
>>>>>>> ef0d9670
  // }
  return output
}

/**
 * Get the timeblock portion of a timeblock line (also is a way to check if it's a timeblock line)
 * Does not return the text after the timeblock (you can use isTimeBlockLine to check if it's a timeblock line)
 * @tests available for jest
 * @author @dwertheimer
 *
 * @param {string} contentString
 * @returns {string} the time portion of the timeblock line
 */
const getTimeBlockString = (contentString: string): string => {
  logDebug('getTimeBlockString', `for '${contentString}'...`)
  const matchedStrings = []
  if (contentString) {
    const reMatch: Array<string> = contentString.match(RE_TIMEBLOCK_APP) ?? []
    if (contentString && reMatch && reMatch.length) {
      matchedStrings.push(reMatch[0].trim())
    }
  }
  // matchedStrings could have several matches, so find the longest one
  return matchedStrings.length ? findLongestStringInArray(matchedStrings) : ''
}

export default ItemContent<|MERGE_RESOLUTION|>--- conflicted
+++ resolved
@@ -12,13 +12,6 @@
 import { getAPIDateStrFromDisplayDateStr, includesScheduledFutureDate } from '@helpers/dateTime'
 import { logDebug, logError } from '@helpers/react/reactDev'
 import {
-<<<<<<< HEAD
-  getAPIDateStrFromDisplayDateStr,
-  includesScheduledFutureDate,
-
-} from '@helpers/dateTime'
-import { logDebug, logError } from '@helpers/reactDev'
-=======
   encodeRFC3986URIComponent,
   changeBareLinksToHTMLLink,
   changeMarkdownLinksToHTMLLink,
@@ -26,7 +19,6 @@
   stripThisWeeksDateRefsFromString,
   stripTodaysDateRefsFromString,
 } from '@helpers/stringTransforms'
->>>>>>> ef0d9670
 import {
   simplifyNPEventLinksForHTML,
   simplifyInlineImagesForHTML,
@@ -43,29 +35,11 @@
 } from '@helpers/HTMLView'
 import { RE_ARROW_DATES_G, RE_SCHEDULED_DATES_G } from '@helpers/regex'
 import {
-<<<<<<< HEAD
-  RE_ARROW_DATES_G,
-  RE_SCHEDULED_DATES_G,
-} from '@helpers/regex'
-import {
-  changeBareLinksToHTMLLink,
-  changeMarkdownLinksToHTMLLink,
-  stripBackwardsDateRefsFromString,
-  stripThisWeeksDateRefsFromString,
-  stripTodaysDateRefsFromString
-} from '@helpers/stringTransforms'
-import {
-=======
->>>>>>> ef0d9670
   findLongestStringInArray,
   // getTimeBlockString,
   isTimeBlockLine,
   RE_TIMEBLOCK_APP,
 } from '@helpers/timeblocks'
-<<<<<<< HEAD
-
-=======
->>>>>>> ef0d9670
 
 type Props = {
   item: TSectionItem,
@@ -255,12 +229,7 @@
 
     // console.log(`makeParaContet...: \n-> ${output}`)
     return output
-<<<<<<< HEAD
-  }
-  catch (error) {
-=======
   } catch (error) {
->>>>>>> ef0d9670
     logError(`makeParaContentToLookLikeNPDisplayInReact`, `❗️ERROR❗️ ${error.message}`)
     return ''
   }
@@ -335,16 +304,10 @@
     // Pass request back to plugin
     // Note: not passing rawContent (param 4) as its not needed
     // return `<a class="noteTitle sectionItem" {()=>onClickDashboardItem({itemID:'fake', type:'showNoteInEditorFromTitle', encodedFilename:'${encodeURIComponent(noteTitle)}', encodedContent:''}}><i class="fa-regular fa-file-lines pad-right"></i> ${noteTitle}</a>`
-<<<<<<< HEAD
-    return `<a class="noteTitle sectionItem" onClick="onClickDashboardItem({itemID:'fake', type:'showNoteInEditorFromTitle', encodedFilename:'${encodeURIComponent(noteTitle)}', encodedContent:''})"><i class="fa-regular fa-file-lines pad-right"></i> ${noteTitle}</a>`
-  }
-  catch (error) {
-=======
     return `<a class="noteTitle sectionItem" onClick="onClickDashboardItem({itemID:'fake', type:'showNoteInEditorFromTitle', encodedFilename:'${encodeURIComponent(
       noteTitle,
     )}', encodedContent:''})"><i class="fa-regular fa-file-lines pad-right"></i> ${noteTitle}</a>`
   } catch (error) {
->>>>>>> ef0d9670
     logError('makeNoteTitleWithOpenActionFromTitle', `❗️ERROR❗️ ${error.message} for input '${noteTitle}'`)
     return '(error)'
   }
@@ -379,11 +342,7 @@
   // if (isTimeBlockLine(input, timeblockTextMustContainString)) {
   const timeBlockPart = getTimeBlockString(input)
   logDebug('convertTimeBlockToHTML', `🕰️ found time block '${timeBlockPart}'`)
-<<<<<<< HEAD
-  let output = input.replace(timeBlockPart, `<span class="timeBlock">${timeBlockPart}</span>`)
-=======
   const output = input.replace(timeBlockPart, `<span class="timeBlock">${timeBlockPart}</span>`)
->>>>>>> ef0d9670
   // }
   return output
 }
