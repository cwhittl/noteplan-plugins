// @flow
//-----------------------------------------------------------------------------
// Dashboard plugin main file (for React v2.0.0+)
// Last updated 17.5.2024 for v2.0.0 by @jgclark
//-----------------------------------------------------------------------------

// import moment from 'moment/min/moment-with-locales'
import moment from 'moment/min/moment-with-locales'
import pluginJson from '../plugin.json'
import {type TPluginData} from './types'
import { getSettings, type dashboardConfigType } from './dashboardHelpers'
import {
  bridgeClickDashboardItem,
  // bridgeChangeCheckbox, runPluginCommand
} from './pluginToHTMLBridge'
// import type { TSection } from './types'
import { getAllSectionsData } from './dataGeneration'
import { log, logError, logDebug, timer, clo, JSP, clof } from '@helpers/dev'
import { getGlobalSharedData, sendToHTMLWindow, sendBannerMessage } from '@helpers/HTMLView'
// import { toNPLocaleDateString } from '@helpers/NPdateTime'
import { checkForRequiredSharedFiles } from '@helpers/NPRequiredFiles'
import { generateCSSFromTheme } from '@helpers/NPThemeToCSS'
import { isDone } from '@helpers/utils'
import { getWindowFromId } from '@helpers/NPWindows'

export const WEBVIEW_WINDOW_ID = `${pluginJson['plugin.id']}.main` // will be used as the customId for your window
// you can leave it like this or if you plan to open multiple windows, make it more specific per window

export type PassedData = {
  startTime?: Date /* used for timing/debugging */,
  title?: string /* React Window Title */,
  pluginData: any /* Your plugin's data to pass on first launch (or edited later) */,
  ENV_MODE?: 'development' | 'production',
  debug: boolean /* set based on ENV_MODE above */,
  returnPluginCommand: { id: string, command: string } /* plugin jsFunction that will receive comms back from the React window */,
  componentPath: string /* the path to the rolled up webview bundle. should be ../pluginID/react.c.WebView.bundle.* */,
  passThroughVars?: any /* any data you want to pass through to the React Window */,
  windowID?: string,
}

// const commsBridge = `
// <!-- commsBridge scripts -->
// <script type="text/javascript" src="../np.Shared/pluginToHTMLErrorBridge.js"></script>
// <script>
// /* you must set this before you import the CommsBridge file */
// const receivingPluginID = jgclark.DashboardReact"; // the plugin ID of the plugin which will receive the comms from HTML
// // That plugin should have a function NAMED onMessageFromHTMLView (in the plugin.json and exported in the plugin's index.js)
// // this onMessageFromHTMLView will receive any arguments you send using the sendToPlugin() command in the HTML window

// /* the onMessageFromPlugin function is called when data is received from your plugin and needs to be processed. this function
//    should not do the work itself, it should just send the data payload to a function for processing. The onMessageFromPlugin function
//    below and your processing functions can be in your html document or could be imported in an external file. The only
//    requirement is that onMessageFromPlugin (and receivingPluginID) must be defined or imported before the pluginToHTMLCommsBridge
//    be in your html document or could be imported in an external file */
// </script>
// <script type="text/javascript" src="./HTMLWinCommsSwitchboard.js"></script>
// <script type="text/javascript" src="../np.Shared/pluginToHTMLCommsBridge.js"></script>
// `

// ------------------------------------------------------------

export async function showDemoDashboard(): Promise<void> {
  await showDashboardReact('full', true)
}

/**
 * Plugin Entry Point for "Test React Window"
 * @author @dwertheimer
 */
export async function showDashboardReact(callMode: string = 'full', demoMode: boolean = false): Promise<void> {
  try {
    logDebug(pluginJson, `showDashboardReact starting up (mode '${callMode}')${demoMode ? ' in DEMO MODE' : ''}`)
    // make sure we have the np.Shared plugin which has the core react code and some basic CSS
    await DataStore.installOrUpdatePluginsByID(['np.Shared'], false, false, true) // you must have np.Shared code in order to open up a React Window
    // logDebug(pluginJson, `showDashboardReact: installOrUpdatePluginsByID ['np.Shared'] completed`)

    // log warnings if we don't have required files
    await checkForRequiredSharedFiles(pluginJson)

    // get initial data to pass to the React Window
    const data = await getInitialDataForReactWindowObjectForReactView(demoMode)
    // logDebug('showDashboardReact', `lastFullRefresh = ${String(data.pluginData.lastFullRefresh)}`)

    const resourceLinksInHeader = `
      <link rel="stylesheet" href="../jgclark.DashboardReact/dashboard.css">
      <!-- <link rel="stylesheet" href="../jgclark.DashboardReact/dashboardDialog.css"> --Ю
      <link rel="stylesheet" href="../np.Shared/css.w3.css">

      <!-- Load in fontawesome assets from np.Shared (licensed for NotePlan) -->
      <link href="../np.Shared/fontawesome.css" rel="stylesheet">
      <link href="../np.Shared/regular.min.flat4NP.css" rel="stylesheet">
      <link href="../np.Shared/solid.min.flat4NP.css" rel="stylesheet">
      <link href="../np.Shared/light.min.flat4NP.css" rel="stylesheet">\n`
    const config = await getSettings()
    const windowOptions = {
      windowTitle: data.title,
      customId: WEBVIEW_WINDOW_ID,
      makeModal: false,
      savedFilename: `../../${pluginJson['plugin.id']}/dashboard-react.html` /* for saving a debug version of the html file */,
      shouldFocus: callMode !== 'trigger' /* focus window (unless called by a trigger) */,
      headerTags: `${resourceLinksInHeader}\n<meta name="startTime" content="${String(Date.now())}">`,
      generalCSSIn: generateCSSFromTheme(config.dashboardTheme), // either use dashboard-specific theme name, or get general CSS set automatically from current theme
      specificCSS: '', // set in separate CSS file referenced in header
      preBodyScript: ``,
      postBodyScript: `
      <!--
      <script type="text/javascript" src="../np.Shared/encodeDecode.js"></script>
      <script type="text/javascript" src="../np.Shared/shortcut.js"></script>
      <script type="text/javascript" src="./dashboardShortcuts.js"></script>
      <script type="text/javascript" src="./dashboardEvents.js"></script>
      -->
      `,
    }
    logDebug(`===== showDashboardReact Calling React after ${timer(data.startTime || new Date())} =====`)
    // clo(data, `showDashboardReact data object passed`)
    logDebug(pluginJson, `showDashboardReact invoking window. showDashboardReact stopping here. It's all React from this point forward...\n`)
    // now ask np.Shared to open the React Window with the data we just gathered
    await DataStore.invokePluginCommandByName('openReactWindow', 'np.Shared', [data, windowOptions])
  } catch (error) {
    logError(pluginJson, JSP(error))
  }
}

/**
 * Gathers key data for the React Window, including the callback function that is used for comms back to the plugin
 * @returns {PassedData} the React Data Window object
 */
export async function getInitialDataForReactWindowObjectForReactView(useDemoData: boolean = false): Promise<PassedData> {
  try {
    const startTime = new Date()
    const config: dashboardConfigType = await getSettings()
    // get whatever pluginData you want the React window to start with and include it in the object below. This all gets passed to the React window
    const pluginData = await getInitialDataForReactWindow(config, useDemoData)
    // logDebug('getInitialDataForReactWindowObjectForReactView', `lastFullRefresh = ${String(pluginData.lastFullRefresh)}`)

    const ENV_MODE = 'development' // 'development' /* helps during development. set to 'production' when ready to release */
    const dataToPass: PassedData = {
      pluginData,
      title: useDemoData ? 'Dashboard (Demo Data)' : 'Dashboard',
      debug: false, // ENV_MODE === 'development' ? true : false,
      ENV_MODE,
      returnPluginCommand: { id: pluginJson['plugin.id'], command: 'onMessageFromHTMLView' },
      componentPath: `../jgclark.DashboardReact/react.c.WebView.bundle.${ENV_MODE === 'development' ? 'dev' : 'min'}.js`,
      startTime,
      windowID: WEBVIEW_WINDOW_ID,
    }
    return dataToPass
  } catch (error) {
    logError(pluginJson, error.message)
  }
}

/**
 * Gather data you want passed to the React Window (e.g. what you you will use to display)
 * You will likely use this function to pull together your starting window data
 * Must return an object, with any number of properties, however you cannot use the following reserved
 * properties: pluginData, title, debug, ENV_MODE, returnPluginCommand, componentPath, passThroughVars, startTime
 * @returns {[string]: mixed} - the data that your React Window will start with
 */
export async function getInitialDataForReactWindow(config: dashboardConfigType, demoMode: boolean = false): Promise<TPluginData> {
  // Get count of tasks/checklists done today
  const filenameDateStr = moment().format('YYYYMMDD') // use Moment so we can work on local time and ignore TZs
  const currentDailyNote = DataStore.calendarNoteByDateString(filenameDateStr)
  const doneCount = currentDailyNote?.paragraphs.filter(isDone).length ?? 0

  // logDebug('getInitialDataForReactWindow', `lastFullRefresh = ${String(new Date().toLocaleString())}`)

  // you can pass any object with any number of fields you want
  return {
    sections: await getAllSectionsData(demoMode),
<<<<<<< HEAD
    lastFullRefresh: new Date().toLocaleString(),
=======
    lastFullRefresh: Date.now(),
>>>>>>> 469e17f5
    settings: config,
    doneCount: doneCount, // TODO: Is this worth having?
    demoMode,
    platform: NotePlan.environment.platform,
    themeName: Editor.currentTheme?.name || '<could not get theme>'
  }
}

/**
 * TODO: think about doing a function to remove all duplicates from sections *on completoin* not on display
 */

/**
 * Update the data in the React Window (and cause it to re-draw as necessary with the new data)
 * This is likely most relevant when a trigger has been sent from a NotePlan window, but could be used anytime a plugin wants to update the data in the React Window
 * This is exactly the same as onMessageFromHTMLView, but named updateReactWindowData to clarify that the plugin is updating the data in the React Window
 * rather than a user interaction having triggered it (the result is the same)
 * See discussion at https://discord.com/channels/@me/863719873175093259/1229524619615010856
 * @param {string} actionType - the reducer-type action to be dispatched -- see onMessageFromHTMLView above
 * @param {any} data - any data that the router (specified in onMessageFromHTMLView) needs -- may be nothing
 * @returns {Promise<any>} - does not return anything important
 */
export async function updateReactWindowData(actionType: string, data: any = null): Promise<any> {
  if (!getWindowFromId(WEBVIEW_WINDOW_ID)) {
    logError(pluginJson, `updateReactWindowData('${actionType}'): Window with ID ${WEBVIEW_WINDOW_ID} not found. Could not update data.`)
    return
  }
  await onMessageFromHTMLView(actionType, data)
}

/**
 * Router function that receives requests from the React Window and routes them to the appropriate function
 * (e.g. handleSubmitButtonClick example below)
 * Here's where you will process any other commands+data that comes back from the React Window
 * @author @dwertheimer
 */
export async function onMessageFromHTMLView(actionType: string, data: any): Promise<any> {
  try {
    let _newData = null
    logDebug(pluginJson, `NP Plugin return path (onMessageFromHTMLView) received actionType="${actionType}" (typeof=${typeof actionType})  (typeof data=${typeof data})`)
    // clo(data, `Plugin onMessageFromHTMLView data=`)
    const reactWindowData = await getGlobalSharedData(WEBVIEW_WINDOW_ID) // get the current data from the React Window
    if (data.passThroughVars) reactWindowData.passThroughVars = { ...reactWindowData.passThroughVars, ...data.passThroughVars }
    switch (actionType) {
      case 'SHOW_BANNER':
        sendToHTMLWindow(WEBVIEW_WINDOW_ID, 'SHOW_BANNER', data)
        break
      // WEBVIEW_WINDOW_ID
      // Note: SO THAT JGCLARK DOESN'T HAVE TO RE-INVENT THE WHEEL HERE, WE WILL JUST CALL THE PRE-EXISTING FUNCTION bridgeDashboardItem
      // every time
      default:
        _newData = (await bridgeClickDashboardItem(data)) || reactWindowData // the processing function can update the reactWindowData object and return it
        // await sendBannerMessage(WEBVIEW_WINDOW_ID, `Plugin received an unknown actionType: "${actionType}" command with data:\n${JSON.stringify(data)}`)
        break
    }

    return {} // this return value is ignored but needs to exist or we get an error
  } catch (error) {
    logError(pluginJson, JSP(error))
  }
}

/**
 * Update the sections data in the React Window data object
 * @returns {Promise<any>} - returns the full reactWindowData
 */
async function refreshDashboardData(prevData?: any): any {
  const reactWindowData = prevData ?? (await getGlobalSharedData(WEBVIEW_WINDOW_ID)) // get the current data from the React Window
  const { demoMode } = reactWindowData
  const sections = await getAllSectionsData(demoMode)
  logDebug(`refreshDashboardData`, `after get all sections sections[0]=${sections[0].sectionItems[0].para?.content ?? '<empty>'}`)
  reactWindowData.pluginData.sections = sections
  logDebug(`refreshDashboardData`, `after get all sections reactWindowData[0]=${reactWindowData.pluginData.sections[0].sectionItems[0].para?.content ?? '<empty>'}`)
  clo(reactWindowData.pluginData.sections, 'refreshDashboardData: reactWindowData.pluginData.sections=')
  return reactWindowData
}

/**
 * An example handler function that is called when someone clicks a button in the React Window
 * When someone clicks a "Submit" button in the React Window, it calls the router (onMessageFromHTMLView)
 * which sees the actionType === "onSubmitClick" so it routes to this function for processing
 * @param {any} data - the data sent from the React Window for the action 'onSubmitClick'
 * @param {any} reactWindowData - the current data in the React Window
 * @returns {any} - the updated data to send back to the React Window
 */
async function handleSubmitButtonClick(data: any, reactWindowData: PassedData): Promise<PassedData> {
  const { index: clickedIndex } = data //in our example, the button click just sends the index of the row clicked
  await sendBannerMessage(
    WEBVIEW_WINDOW_ID,
    `Plugin received an actionType: "onSubmitClick" command with data:<br/>${JSON.stringify(
      data,
    )}.<br/>Plugin then fired this message over the bridge to the React window and changed the data in the React window.`,
  )
  clo(reactWindowData, `handleSubmitButtonClick: reactWindowData BEFORE update`)
  // change the data in the React window for the row that was clicked (just an example)
  // find the right row, even though rows could have been scrambled by the user inside the React Window
  const index = reactWindowData.pluginData.tableRows.findIndex((row) => row.id === clickedIndex)
  reactWindowData.pluginData.tableRows[index].textValue = `Item ${clickedIndex} was updated by the plugin (see changed data in the debug section below)`
  return reactWindowData //updated data to send back to React Window
}<|MERGE_RESOLUTION|>--- conflicted
+++ resolved
@@ -168,11 +168,7 @@
   // you can pass any object with any number of fields you want
   return {
     sections: await getAllSectionsData(demoMode),
-<<<<<<< HEAD
-    lastFullRefresh: new Date().toLocaleString(),
-=======
     lastFullRefresh: Date.now(),
->>>>>>> 469e17f5
     settings: config,
     doneCount: doneCount, // TODO: Is this worth having?
     demoMode,
