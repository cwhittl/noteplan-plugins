--- conflicted
+++ resolved
@@ -132,13 +132,8 @@
   const reactWindowData = await getGlobalSharedData(WEBVIEW_WINDOW_ID)
   // show refreshing message until done
   await setPluginData({ refreshing: true }, 'Starting Refreshing all sections')
-<<<<<<< HEAD
   const newSections = await getAllSectionsData(reactWindowData.demoMode)
-  const changedData = { refreshing: false, sections: newSections, lastFullRefresh: new Date() }
-=======
-  const newSections = await getAllSectionsData(reactWindowData.demoMode, false)
   const changedData = { refreshing: false, sections: newSections, lastFullRefresh: Date.now() }
->>>>>>> 3569a7f6
   await setPluginData(changedData, 'Finished Refreshing all sections')
 }
 
