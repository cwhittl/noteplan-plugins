# codedungeon.Toolbox Changelog

## Changelog

All notable changes to this project will be documented in this file.

The format is based on [Keep a Changelog](https://keepachangelog.com/en/1.0.0/),
and this project adheres to [Semantic Versioning](https://semver.org/spec/v2.0.0.html).

## Plugin Versioning Uses Semver

All NotePlan plugins follow `semver` versioning. For details, please refer to [semver website](https://semver.org/)

## About codedungeon.Toolbox Plugin

See Plugin [README](https://github.com/NotePlan/plugins/blob/main/codedungeon.Toolbox/README.md) for details on available commands and use case.

<<<<<<< HEAD
## [1.0.1 .. 1.0.2] - 2021-08-27 (@mikeerickson)

### Fixed

- Fixed plugin URL information link
=======
## [1.1.0] - 2021-08-29 (@mikeerickson)

### Added
**convertToRtf** - Converts current note to RTF and copies to clipboard
**reorderList** - Reorders an `ordered list` (select list items which you wish to reorder)

## [1.0.1..1.0.2] - 2021-08-28 (@mikeerickson)

### Fixed
- fixed link to project readme
-	https://github.com/NotePlan/plugins/blob/main/codedungeon.Toolbox/README.md
>>>>>>> 025e853a

## [1.0.0] - 2021-08-26 (@mikeerickson)
### **Initial Release**

### Added

**covertToHtml** - Convert current note to html and copies to clipboard
**convertSelectionToHtml** - Convert current selection to html and copies to clipboard<|MERGE_RESOLUTION|>--- conflicted
+++ resolved
@@ -15,13 +15,6 @@
 
 See Plugin [README](https://github.com/NotePlan/plugins/blob/main/codedungeon.Toolbox/README.md) for details on available commands and use case.
 
-<<<<<<< HEAD
-## [1.0.1 .. 1.0.2] - 2021-08-27 (@mikeerickson)
-
-### Fixed
-
-- Fixed plugin URL information link
-=======
 ## [1.1.0] - 2021-08-29 (@mikeerickson)
 
 ### Added
@@ -33,7 +26,6 @@
 ### Fixed
 - fixed link to project readme
 -	https://github.com/NotePlan/plugins/blob/main/codedungeon.Toolbox/README.md
->>>>>>> 025e853a
 
 ## [1.0.0] - 2021-08-26 (@mikeerickson)
 ### **Initial Release**
