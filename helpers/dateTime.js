--- conflicted
+++ resolved
@@ -10,19 +10,12 @@
 import { log, logDebug, logError, logWarn } from './dev'
 
 export const RE_DATE = '\\d{4}-[01]\\d-\\d{2}' // find ISO dates of form YYYY-MM-DD
-<<<<<<< HEAD
 export const RE_ISO_DATE = '\\d{4}-[01]\\d-[0123]\\d' // find ISO dates of form YYYY-MM-DD (stricter)
 export const RE_SCHEDULED_ISO_DATE = '>\\d{4}-[01]\\d-[0123]\\d' // find scheduled dates of form >YYYY-MM-DD
 export const RE_YYYYMMDD_DATE = '\\d{4}[01]\\d[0123]\\d' // find dates of form YYYYMMDD
 export const RE_YYYY_Wnn_DATE = '\\d{4}\\-W[0-5]\\d' // find dates of form YYYY-Wnn
 export const RE_DAILY_NOTE_FILENAME = '\\/?\\d{4}[0-1]\\d[0-3]\\d\\.'
 export const RE_WEEKLY_NOTE_FILENAME = '\\/?\\d{4}-W[0-5]\\d\\.'
-=======
-export const RE_ISO_DATE = '\\d{4}-[01]\\d-[012]\\d' // find ISO dates of form YYYY-MM-DD (slightly stricter)
-export const RE_WEEK_DATE = '\\d{4}-W[0-6]\\d([^\\d]|$)' // find weekly dates of form YYYY-Www (quite strict) 
-export const RE_SCHEDULED_ISO_DATE = '>\\d{4}-[01]\\d-[012]\\d' // find scheduled dates of form >YYYY-MM-DD
-export const RE_YYYYMMDD_DATE = '\\d{4}[01]\\d[012]\\d' // find dates of form YYYYMMDD
->>>>>>> 6372bd28
 export const RE_TIME = '[0-2]\\d{1}:[0-5]\\d{1}\\s?(?:AM|PM|am|pm)?' // find '12:23' with optional '[ ][AM|PM|am|pm]'
 export const RE_DATE_INTERVAL = `[+\\-]?\\d+[bdwmqy]`
 export const RE_OFFSET_DATE = `{\\^?${RE_DATE_INTERVAL}}`
