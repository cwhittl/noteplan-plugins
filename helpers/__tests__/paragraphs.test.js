/* global describe, expect, test, beforeAll, beforeEach */
import * as p from '../paragraph'

import { Calendar, Clipboard, CommandBar, DataStore, Editor, NotePlan, Note, Paragraph } from '@mocks/index'

beforeAll(() => {
  global.Calendar = Calendar
  global.Clipboard = Clipboard
  global.CommandBar = CommandBar
  global.DataStore = DataStore
  global.Editor = Editor
  global.NotePlan = NotePlan
})

beforeEach(() => {
  const paragraphs = [
    new Paragraph({ type: 'title', content: 'theTitle', headingLevel: 1, indents: 0, lineIndex: 0 }),
    new Paragraph({ type: 'text', content: 'line 2', headingLevel: 1, indents: 0, lineIndex: 1 }),
    new Paragraph({ type: 'empty', content: '', headingLevel: 1, indents: 0, lineIndex: 2 }),
    new Paragraph({ type: 'text', content: 'line 3', headingLevel: 1, indents: 0, lineIndex: 3 }),
  ]
  Editor.note = new Note({ paragraphs })
})

describe('paragraph.js', () => {
  describe('termNotInURL()', () => {
    test('should find search term in a URL', () => {
      const result = p.isTermInURL('tennis', 'Something about http://www.tennis.org/')
      expect(result).toEqual(true)
    })
    test('should not find search term in a URL as it is also in rest of line', () => {
      const result = p.isTermInURL('tennis', 'Something about tennis in http://www.tennis.org/')
      expect(result).toEqual(false)
    })
    test('should find search term in a markdown link URL', () => {
      const result = p.isTermInURL('tennis', 'Something about [title](http://www.tennis.org/booster).')
      expect(result).toEqual(true)
    })
    test('should not find search term in a file path as in rest of line as well', () => {
      const result = p.isTermInURL('tennis', 'Something about [tennis](http://www.tennis.org/booster).')
      expect(result).toEqual(false)
    })
    test('should find search term in a file path', () => {
      const result = p.isTermInURL('tennis', 'Something about file://bob/things/tennis/booster.')
      expect(result).toEqual(true)
    })
    test('should find search term in a NotePlan callback', () => {
      const result = p.isTermInURL('callback', "<@763430583702519878> I think I may have discovered an issue with the Search Extensions plugin. I'm using '/saveSearchOverNotes' and I'm unable to update the document using the url link. My search terms do have @mentions in them so I thought it might be the issue you identified the other day, but I've noticed that the url uses the plugin command, 'saveSearchResults' rather than 'saveSearchOverNotes'.I think it may be doing this for the other versions of save search too. When I manually change the url, it refreshes fine. See eg: noteplan://x-callback-url/runPlugin?pluginID=jgclark.SearchExtensions&command=saveSearchResults&arg0=")
      expect(result).toEqual(true)
    })
    test('should not find search term in a file path as it is in rest of line', () => {
      const result = p.isTermInURL('tennis', 'Something about tennis in file://bob/things/tennis/booster.')
      expect(result).toEqual(false)
    })
    test('should not find term in regular text with unrelated URL', () => {
      const result = p.isTermInURL('tennis', 'And http://www.bbc.co.uk/ and then tennis.org')
      expect(result).toEqual(false)
    })
    test('should not find term in regular text with mixed Caps', () => {
      const result = p.isTermInURL('Tennis', 'And http://www.tennis.org/')
      expect(result).toEqual(false)
    })
    test('should not find term in regular text with ALL CAPS', () => {
      const result = p.isTermInURL('TENNIS', 'And http://www.tennis.org/')
      expect(result).toEqual(false)
    })
    test('should not find term in string with no URI', () => {
      const result = p.isTermInURL('tennis', 'Lots about tennis, but no URI at all')
      expect(result).toEqual(false)
    })
  })

  describe('isTermInMarkdownPath()', () => {
    test('should find search term in an markdown link URL', () => {
      const result = p.isTermInMarkdownPath('tennis', 'Something in [title](http://www.tennis.org/)')
      expect(result).toEqual(true)
    })
    test('should find search term in an markdown image URL', () => {
      const result = p.isTermInMarkdownPath('tennis', 'Something in ![image](http://www.tennis.org/)')
      expect(result).toEqual(true)
    })
    test('should not find search term in a markdown link URL as it is in rest of line', () => {
      const result = p.isTermInMarkdownPath('tennis', 'Something about tennis in [file title](http://www.bbc.org/booster).')
      expect(result).toEqual(false)
    })
    test('should not find search term in a markdown link title', () => {
      const result = p.isTermInMarkdownPath('tennis', 'Something about [tennis](http://www.bbc.org/booster).')
      expect(result).toEqual(false)
    })
    test('should find search term in a file path', () => {
      const result = p.isTermInMarkdownPath('tennis', 'Something about Bob in [Bob link](file://bob/things/tennis/booster) here.')
      expect(result).toEqual(true)
    })
    test('should not find search term in a file path as it is in rest of line', () => {
      const result = p.isTermInMarkdownPath('tennis', 'Something about tennis in file://bob/things/tennis/booster.')
      expect(result).toEqual(false)
    })
    test('should find search term with no caps', () => {
      const result = p.isTermInMarkdownPath('cabbage', 'Something in [this link](http://example.com/cabbage/patch).')
      expect(result).toEqual(true)
    })
    test('should not find search term with Initial Caps', () => {
      const result = p.isTermInMarkdownPath('Cabbage', 'Something in [this link](http://example.com/cabbage/patch).')
      expect(result).toEqual(false)
    })
    test('should not find search term with All CAPS', () => {
      const result = p.isTermInMarkdownPath('CABBAGE', 'Something in [this link](http://example.com/cabbage/patch).')
      expect(result).toEqual(false)
    })
  })

  describe('calcSmartPrependPoint()', () => {
    const noteA = {
      type: "notes",
      paragraphs: [
        { type: 'title', lineIndex: 0, content: 'Note title' },
        { type: 'empty', lineIndex: 1, content: '' },
        { type: 'text', lineIndex: 2, content: 'First real content' },
      ]
    }
    test('should return 1 for basic note with title', () => {
      const result = p.calcSmartPrependPoint(noteA)
      expect(result).toEqual(1)
    })
    const noteB = {
      type: "notes",
      paragraphs: [
        { type: 'separator', lineIndex: 0, content: '---' },
        { type: 'text', lineIndex: 1, content: 'title: Note title' },
        { type: 'text', lineIndex: 2, content: 'field: another' },
        { type: 'separator', lineIndex: 3, content: '---' },
        { type: 'empty', lineIndex: 4, content: '' },
        { type: 'text', lineIndex: 5, content: 'First real content' },
      ],
    }
    test('should return 4 for note with frontmatter', () => {
      const result = p.calcSmartPrependPoint(noteB)
      expect(result).toEqual(4)
    })
    const noteC = {
      type: "notes",
      paragraphs: [
        { type: 'title', lineIndex: 0, content: 'Note title' },
        { type: 'text', lineIndex: 1, content: '#project metadata' },
        { type: 'empty', lineIndex: 2, content: '' },
        { type: 'text', lineIndex: 3, content: 'First real content' },
      ]
    }
    test('should return 3 for basic note with title, metadata and blank line', () => {
      const result = p.calcSmartPrependPoint(noteC)
      expect(result).toEqual(3)
    })
    const noteE = {
      type: "Calendar",
      paragraphs: [
        { type: 'empty', lineIndex: 0, content: '' },
      ],
    }
    test('should return 0 for single empty para', () => {
      const result = p.calcSmartPrependPoint(noteE)
      expect(result).toEqual(0)
    })
    const noteF = {
      type: "Calendar",
      paragraphs: [
        { type: 'text', lineIndex: 0, content: 'Single line only' },
      ],
    }
    test('should return 0 for single empty para', () => {
      const result = p.calcSmartPrependPoint(noteF)
      expect(result).toEqual(0)
    })
    const noteG = {
      type: "Calendar",
      paragraphs: [],
    }
    test('should return 0 for no paras at all', () => {
      const result = p.calcSmartPrependPoint(noteG)
      expect(result).toEqual(0)
    })
  })

  describe('findEndOfActivePartOfNote()', () => {
    const noteA = {
      paragraphs: [
        { type: 'title', lineIndex: 0, content: 'NoteA Title', headingLevel: 1 },
        { type: 'empty', lineIndex: 1 },
        { type: 'title', lineIndex: 2, content: 'Section 1', headingLevel: 2 },
        { type: 'open', lineIndex: 3, content: 'task 1' },
        { type: 'text', lineIndex: 4, content: 'some ordinary text' },
        { type: 'empty', lineIndex: 5 },
        { type: 'title', lineIndex: 6, content: 'Done ...', headingLevel: 2 },
        { type: 'done', lineIndex: 7, content: 'task 2 done' },
        { type: 'done', lineIndex: 8, content: 'task 3 done' },
        { type: 'empty', lineIndex: 9 },
        { type: 'title', lineIndex: 10, content: 'Cancelled', headingLevel: 2 },
        { type: 'cancelled', lineIndex: 11, content: 'task 4 not done' },
        { type: 'title', lineIndex: 12, content: 'Done (more)', headingLevel: 2 },
      ],
    }
    test('should find at line 5 (note A)', () => {
      const result = p.findEndOfActivePartOfNote(noteA)
      expect(result).toEqual(5)
    })
    const noteB = {
      paragraphs: [
        { type: 'title', lineIndex: 0, content: 'NoteA Title', headingLevel: 1 },
        { type: 'empty', lineIndex: 1 },
        { type: 'title', lineIndex: 2, content: 'Section 1', headingLevel: 2 },
        { type: 'open', lineIndex: 3, content: 'task 1' },
        { type: 'text', lineIndex: 4, content: 'some ordinary text' },
        { type: 'separator', lineIndex: 5 },
        { type: 'title', lineIndex: 6, content: 'Done ...', headingLevel: 2 },
        { type: 'done', lineIndex: 7, content: 'task 2 done' },
        { type: 'done', lineIndex: 8, content: 'task 3 done' },
        { type: 'empty', lineIndex: 9 },
        { type: 'title', lineIndex: 10, content: 'Cancelled', headingLevel: 2 },
        { type: 'cancelled', lineIndex: 11, content: 'task 4 not done' },
        { type: 'title', lineIndex: 12, content: 'Done (more)', headingLevel: 2 },
      ],
    }
    test('should find at line 4 (note B)', () => {
      const result = p.findEndOfActivePartOfNote(noteB)
      expect(result).toEqual(4)
    })
    const noteC = {
      paragraphs: [
        { type: 'title', lineIndex: 0, content: 'NoteB Title', headingLevel: 1 },
        { type: 'empty', lineIndex: 1 },
        { type: 'title', lineIndex: 2, content: 'Section 1', headingLevel: 2 },
        { type: 'open', lineIndex: 3, content: 'task 1' },
        { type: 'text', lineIndex: 4, content: 'some ordinary text' },
        { type: 'empty', lineIndex: 5 },
        { type: 'title', lineIndex: 6, content: 'Section 2', headingLevel: 3 },
        { type: 'quote', lineIndex: 7, content: 'quotation' },
        { type: 'done', lineIndex: 8, content: 'task 3 done' },
        { type: 'empty', lineIndex: 9 },
        { type: 'title', lineIndex: 10, content: 'Cancelled...', headingLevel: 2 },
        { type: 'cancelled', lineIndex: 11, content: 'task 4 not done' },
      ],
    }
    test('should find at line 9 (note C)', () => {
      const result = p.findEndOfActivePartOfNote(noteC)
      expect(result).toEqual(9)
    })
    const noteD = {
      paragraphs: [
        { type: 'title', lineIndex: 0, content: 'NoteB Title', headingLevel: 1 },
        { type: 'empty', lineIndex: 1, content: '' },
        { type: 'title', lineIndex: 2, content: 'Section 1', headingLevel: 2 },
        { type: 'open', lineIndex: 3, content: 'task 1' },
        { type: 'text', lineIndex: 4, content: 'some ordinary text' },
        { type: 'empty', lineIndex: 5, content: '' },
        { type: 'title', lineIndex: 6, content: 'Section 2', headingLevel: 3 },
        { type: 'quote', lineIndex: 7, content: 'quotation' },
        { type: 'done', lineIndex: 8, content: 'task 3 done' },
        { type: 'empty', lineIndex: 9, content: '' },
        { type: 'title', lineIndex: 10, content: 'Section 3...', headingLevel: 2 },
        { type: 'cancelled', lineIndex: 11, content: 'task 4 not done' },
        { type: 'empty', lineIndex: 12, content: '' },
      ],
    }
    test('should not find either (note D), so do last non-empty lineIndex (11)', () => {
      const result = p.findEndOfActivePartOfNote(noteD)
<<<<<<< HEAD
      expect(result).toEqual(12)
=======
      expect(result).toEqual(11)
    })
    const noteE = {
      paragraphs: [
        { type: 'empty', lineIndex: 0, content: '' },
      ],
    }
    test('should return 0 for single empty para', () => {
      const result = p.findEndOfActivePartOfNote(noteE)
      expect(result).toEqual(0)
    })
    const noteF = {
      paragraphs: [
        { type: 'text', lineIndex: 0, content: 'Single line only' },
      ],
    }
    test('should return 0 for single para only', () => {
      const result = p.findEndOfActivePartOfNote(noteF)
      expect(result).toEqual(0)
    })
    const noteG = {
      paragraphs: [],
    }
    test('should return 0 for no paras at all', () => {
      const result = p.findEndOfActivePartOfNote(noteG)
      expect(result).toEqual(0)
>>>>>>> 6372bd28
    })
  })

  describe('removeDuplicateSyncedLines()', () => {
    test('should pass through unsynced lines with duplicate values', () => {
      const linesBefore = [{ content: 'some ordinary text' }, { content: 'some ordinary text' }]
      expect(p.removeDuplicateSyncedLines(linesBefore)).toEqual(linesBefore)
    })
    test('should undupe duplicate blockIDs', () => {
      const linesBefore = [
        { content: 'some ordinary text', blockId: '^123456' },
        { content: 'some ordinary text', blockId: '^123456' },
      ]
      expect(p.removeDuplicateSyncedLines(linesBefore).length).toEqual(1)
    })
    test('should pass through different blockIDs', () => {
      const linesBefore = [
        { content: 'some ordinary text', blockId: '^aaaaaa' },
        { content: 'some ordinary text', blockId: '^123456' },
      ]
      expect(p.removeDuplicateSyncedLines(linesBefore)).toEqual(linesBefore)
<<<<<<< HEAD
=======
    })
  })

  describe('findHeadingStartsWith()', () => {
    const noteA = {
      paragraphs: [
        { type: 'title', lineIndex: 0, content: 'NoteA Title', headingLevel: 1 },
        { type: 'empty', lineIndex: 1 },
        { type: 'title', lineIndex: 2, content: 'Tasks for 3.4.22', headingLevel: 2 },
        { type: 'open', lineIndex: 3, content: 'task 1' },
        { type: 'title', lineIndex: 4, content: 'Journal for 3.4.22' },
        { type: 'list', lineIndex: 5, content: 'first journal entry' },
        { type: 'list', lineIndex: 6, content: 'second journal entry' },
        { type: 'empty', lineIndex: 7 },
        { type: 'title', lineIndex: 8, content: 'Done ...', headingLevel: 2 },
        { type: 'title', lineIndex: 9, content: 'Cancelled', headingLevel: 2 },
        { type: 'cancelled', lineIndex: 10, content: 'task 4 not done' },
      ],
    }
    test("should not match with empty search term", () => {
      expect(p.findHeadingStartsWith(noteA, '')).toEqual('')
    })
    test("should match 'Journal' with line 'Journal for 3.4.22'", () => {
      expect(p.findHeadingStartsWith(noteA, 'Journal')).toEqual('Journal for 3.4.22')
    })
    test("should match 'JOURNAL' with line 'Journal for 3.4.22'", () => {
      expect(p.findHeadingStartsWith(noteA, 'JOURNAL')).toEqual('Journal for 3.4.22')
    })
    test("should match 'journal' with line 'Journal for 3.4.22'", () => {
      expect(p.findHeadingStartsWith(noteA, 'JOURNAL')).toEqual('Journal for 3.4.22')
    })
    test("should match 'Journal for 3.4.22' to 'Journal for 3.4.22'", () => {
      expect(p.findHeadingStartsWith(noteA, 'Journal')).toEqual('Journal for 3.4.22')
    })
    test("should match 'Journal for 3.4.22' with 'Journal'", () => {
      expect(p.findHeadingStartsWith(noteA, 'Journal')).toEqual('Journal for 3.4.22')
>>>>>>> 6372bd28
    })
  })
})
<|MERGE_RESOLUTION|>--- conflicted
+++ resolved
@@ -262,9 +262,6 @@
     }
     test('should not find either (note D), so do last non-empty lineIndex (11)', () => {
       const result = p.findEndOfActivePartOfNote(noteD)
-<<<<<<< HEAD
-      expect(result).toEqual(12)
-=======
       expect(result).toEqual(11)
     })
     const noteE = {
@@ -291,7 +288,6 @@
     test('should return 0 for no paras at all', () => {
       const result = p.findEndOfActivePartOfNote(noteG)
       expect(result).toEqual(0)
->>>>>>> 6372bd28
     })
   })
 
@@ -313,8 +309,6 @@
         { content: 'some ordinary text', blockId: '^123456' },
       ]
       expect(p.removeDuplicateSyncedLines(linesBefore)).toEqual(linesBefore)
-<<<<<<< HEAD
-=======
     })
   })
 
@@ -351,7 +345,6 @@
     })
     test("should match 'Journal for 3.4.22' with 'Journal'", () => {
       expect(p.findHeadingStartsWith(noteA, 'Journal')).toEqual('Journal for 3.4.22')
->>>>>>> 6372bd28
     })
   })
 })
