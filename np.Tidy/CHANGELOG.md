--- conflicted
+++ resolved
@@ -1,13 +1,8 @@
 # 🧹 Tidy Up Changelog
 See Plugin [README](https://github.com/NotePlan/plugins/blob/main/np.Tidy/README.md) for full details on the available commands and use from callbacks and templates.
 
-<<<<<<< HEAD
-## [0.14.1] - 2024-06-10 ??? @jgclark
-- Rebuild as a result of a new RepeatExtensions release.
-=======
 ## [0.14.1] - 2024-06-14 @jgclark
 - Re-build following updates to Repeat Extensions, which this uses.
->>>>>>> 8a939bc6
 
 ## [0.14.0] - 2024-06-07 @jgclark
 - New **/Generate @repeats in recent notes** command generates any needed new @repeat() lines in all recently-changed notes. This is great for people using the extended @repeat() syntax of the separate [Repeat Extensions plugin](https://github.com/NotePlan/plugins/blob/main/jgclark.RepeatExtensions/README.md), who don't need to use triggers on notes, if they can run this instead every day or two.
