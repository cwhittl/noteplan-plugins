--- conflicted
+++ resolved
@@ -1,15 +1,10 @@
 # 🧹 Tidy Up Changelog
 See Plugin [README](https://github.com/NotePlan/plugins/blob/main/np.Tidy/README.md) for full details on the available commands and use from callbacks and templates.
 
-<<<<<<< HEAD
 ## [0.10.1] - 2023-12-?? @dwertheimer
-
 - modify topLevelTasks to include indented tasks
 
-## [0.9.2] - 2023-11-???
-=======
 ## [0.9.2] - 2023-12-15
->>>>>>> bb0aa765
 - Updates the list of command aliases to suit changes in NotePlan 3.9.9.
 - **/list conflicted notes** now includes the machine name in the note title it creates (available from NotePlan 3.9.9).
 
