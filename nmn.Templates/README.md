# Templates plugin

## About Templates
The Templates plugin allows you to create Markdown templates for note formats you use frequently (like a meeting note or a daily note). The base capability is essentially a copy/paste of a template file into a new note. So if you just want to have a basic form to fill in when you need it, you can run:
- `/nn` command to create a new note from a template of your choice/making
- `/it` pastes the template to the note you are already in (inserts the template text at the bottom)

Templates gets more interesting when you include tags in your template which get filled in when the template is **inserted or applied** (keep this in mind ... the template tags don't update after this).

Any {{tag}} that is unknown by the system will pop up a dialog box asking for user input, which is then included in the output.

### For example
This template:
 ```markdown
 # Daily Note Template
---
{{quote()}}

{{events({template:"- *|TITLE|* (*|START|*)", allday_template:"- *|TITLE|*"})}}

### Tasks for {{me.firstName}} {{me.lastName}}

### Journal
{{weather({template:"Weather: |WEATHER_ICON| |DESCRIPTION| |FEELS_LIKE_LOW|/|FEELS_LIKE_HIGH||UNITS|"})}}
```

when activated in a note could become:
```markdown
> For where your treasure is, there your heart will be also. -- Jesus of Nazareth

### Events Today
- Bob's birthday
- Team #meeting (9:00)
- Lunch with Martha (12:30)
- Gym PT session (19:45)

### Tasks for Jonathan Clark

### Journal
Weather: 🌧️ Moderate rain 14/19°C
```

## Available Tags
- `{{date({locale: 'sv-SE', dateStyle: 'short'})}}` -- Date borrowing the Swedish "Locale" yields ISO-8601 date like `2021-06-21`
- `{{date8601()}}` -- ISO-8601 date like `2021-06-21` (shorter tag, no options)
- `{{formattedDateTime('%Y-%m-%d %I:%M:%S %P')}}` -- date/time now using [strftime](https://www.strfti.me/) format (pass the version you want)
<<<<<<< HEAD
-  `{{weekDates({startMonday:true, format:`'EEE yyyy-MM-dd'})}} get the span of this week (sun-sat by default) //see [date-fns format](https://date-fns.org/v2.23.0/docs/format)
-  `{{datePicker({question:'Enter date for X'})}}` -- Asks user for a date in YYYY-MM-DD format. If no question parameter is specified a default is used.
-  `{{pickDateInterval({question:'Enter date interval for X'})}}` -- Asks user for a date interval, specified as `nn[bdwmqy]`. For more details of this see [Repeat Extensions plugin(https://github.com/NotePlan/plugins/tree/main/jgclark.RepeatExtensions/). If no question parameter is specified a default is used.
=======
- `{{weekDates({startMonday:true, format:'EEE yyyy-MM-dd'})}} get the span of this week (sun-sat by default) //see [date-fns format](https://date-fns.org/v2.23.0/docs/format)`
>>>>>>> 66db97d2
- `{{quote()}}` -- Pulls and insert a random quote into your note (requires configuration)
- `{{sweepTasks()}}` -- Pulls open tasks from previous Project Notes and calendar notes and inserts them in the place of the tag
- `{{events()}}` or `{{listTodaysEvents()}}` -- insert list of this day's calendar events (requires configuration)
- `{{matchingEvents()}}` or `{{listMatchingEvents()}}` -- insert list of this day's calendar events matching user-defined hashtags (requires configuration)

Most naturally require some configuration before they're useful. These details live in the `_configuration` note in NotePlan's `📋 Templates` folder.

- `{{meetingName}}` -- this is a tag unknown by the system, so the user will be prompted to enter a meeting name

### weather() - Insert the day's weather forecast into your note
This uses OpenWeather service, which is free for simple lookups. 
The first time you run the command, it will insert various fields into your `Templates/_configuration` note:

```jsonc
{
  ...
	weather: {
		openWeatherAPIKey: "<secret>", // you need to get your own API key from https://openweathermap.org/
  		latPosition: "51.3", // use your own latitude as a decimal
  		longPosition: "-1.0", // use your own longitude as a decimal
  		openWeatherUnits: "metric", // or "imperial"
	}
  ...
}
```
(This example is in JSON5 format: see the help text in `_configuration` note.)

NOTE: If you want to customize the weather output format in your daily note/template, you can pass a "template" with the format you want. Here's an example with every field:
```jsonc
{{weather({template:"Weather: |WEATHER_ICON| |DESCRIPTION| |LOW_TEMP||UNITS|-|HIGH_TEMP||UNITS|; Feels like: |FEELS_LIKE_LOW||UNITS|-|FEELS_LIKE_HIGH||UNITS| in |TIMEZONE|")}}
```
So if you were to insert that entire string in your Daily Note template, it would return something like:
`Weather: ☁️ Broken clouds 12°C-19°C; Feels like: 14°C-21°C in London/London`

### quote() - Insert quote of the day
Returns a random quote from Zenquotes.

### sweepTasks() - Pulls open tasks from previous Project Notes and calendar notes and inserts them in the place of the tag
Does not require any configuration, you can run the simple version (which will prompt you for various parameters):
`{{sweepTasks()}}`
but if you choose to, you can pass parameters to the function to have it run automatically. For example:
```jsonc
{{sweepTasks({limit:{ "unit": "day", "num": 7 }, requireConfirmation: true, includeHeadings:true, noteTypes: ['note','calendar'], ignoreFolders:['📋 Templates',"AnotherFolderNotToSweep"]})}}
```
sweeps open tasks from the previous 7 days (Project notes & Calendar notes), and includes the headings or indents that the task was under in the original note, but omitting the '📋 Templates' and "AnotherFolderNotToSweep" directories

### events() & listMatchingEvents() -- Using Event Lists from a Template
See the [**Event Helpers** plugin's README](https://github.com/NotePlan/plugins/tree/main/jgclark.EventHelpers) for more details, including configuring this. But in summary:

Insert `{{events()}}` wherever you wish it to appear in the Template.  By default it gives a simple markdown list of event title and start time.  To **customise the list display**, you can add a `'template:"..."'` parameter to the `{{events()}}` command that sets how to present the list, and a separate template for items with no start/end times (`'allday_template:"..."`). For example:

```jsonc
{{events({template:"### *|START|*-*|END|*: *|TITLE|*",allday_template:"### *|TITLE|*"})}}
```
It uses date/time mentions which follow your chosen locale settings -- which can now be set specifically in _configuration in the `events` section:
   locale: "en-US",
    timeOptions: { hour: '2-digit', minute: '2-digit', hour12: false }

The `*|TITLE|*`, `*|START|*` and `*|END|*` can be mixed with whatever markdown characters or other text you like, and they will get replaced accordingly for each event found. (Note the difference between the } and ) bracket types, and use of double quotes around the template string. I didn't design all of this!)

You can also place  `{{matchingEvents()}}` or `{{listMatchingEvents()}}` in Templates in a similar way, and similar customisation is possible. However, it is defined in a different way, using the matches and template strings defined in the \_configuration file's `addMatchingEvents` array, as shown above.

## Changes
Please see the [CHANGELOG](changelog.md).<|MERGE_RESOLUTION|>--- conflicted
+++ resolved
@@ -44,19 +44,15 @@
 - `{{date({locale: 'sv-SE', dateStyle: 'short'})}}` -- Date borrowing the Swedish "Locale" yields ISO-8601 date like `2021-06-21`
 - `{{date8601()}}` -- ISO-8601 date like `2021-06-21` (shorter tag, no options)
 - `{{formattedDateTime('%Y-%m-%d %I:%M:%S %P')}}` -- date/time now using [strftime](https://www.strfti.me/) format (pass the version you want)
-<<<<<<< HEAD
--  `{{weekDates({startMonday:true, format:`'EEE yyyy-MM-dd'})}} get the span of this week (sun-sat by default) //see [date-fns format](https://date-fns.org/v2.23.0/docs/format)
--  `{{datePicker({question:'Enter date for X'})}}` -- Asks user for a date in YYYY-MM-DD format. If no question parameter is specified a default is used.
--  `{{pickDateInterval({question:'Enter date interval for X'})}}` -- Asks user for a date interval, specified as `nn[bdwmqy]`. For more details of this see [Repeat Extensions plugin(https://github.com/NotePlan/plugins/tree/main/jgclark.RepeatExtensions/). If no question parameter is specified a default is used.
-=======
-- `{{weekDates({startMonday:true, format:'EEE yyyy-MM-dd'})}} get the span of this week (sun-sat by default) //see [date-fns format](https://date-fns.org/v2.23.0/docs/format)`
->>>>>>> 66db97d2
+- `{{weekDates({startMonday:true, format:'EEE yyyy-MM-dd'})}}` get the span of this week (sun-sat by default) //see [date-fns format](https://date-fns.org/v2.23.0/docs/format)
+- `{{datePicker({question:'Enter date for X'})}}` -- Asks user for a date in YYYY-MM-DD format. If no question parameter is specified a default is used.
+- `{{pickDateInterval({question:'Enter date interval for X'})}}` -- Asks user for a date interval, specified as `nn[bdwmqy]`. For more details of this see [Repeat Extensions plugin(https://github.com/NotePlan/plugins/tree/main/jgclark.RepeatExtensions/). If no question parameter is specified a default is used.
 - `{{quote()}}` -- Pulls and insert a random quote into your note (requires configuration)
 - `{{sweepTasks()}}` -- Pulls open tasks from previous Project Notes and calendar notes and inserts them in the place of the tag
 - `{{events()}}` or `{{listTodaysEvents()}}` -- insert list of this day's calendar events (requires configuration)
 - `{{matchingEvents()}}` or `{{listMatchingEvents()}}` -- insert list of this day's calendar events matching user-defined hashtags (requires configuration)
 
-Most naturally require some configuration before they're useful. These details live in the `_configuration` note in NotePlan's `📋 Templates` folder.
+Most naturally require some configuration before they're useful. These settings live in the `_configuration` note in NotePlan's `📋 Templates` folder. For more details see sections below.
 
 - `{{meetingName}}` -- this is a tag unknown by the system, so the user will be prompted to enter a meeting name
 
