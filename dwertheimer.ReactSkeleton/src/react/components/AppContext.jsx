--- conflicted
+++ resolved
@@ -9,11 +9,7 @@
 // const {sendActionToPlugin, sendToPlugin, dispatch, pluginData, reactSettings, updateReactSettings}  = useAppContext() // MUST BE inside the React component/function code, cannot be at the top of a file
 
 // @flow
-<<<<<<< HEAD
 import React, { createContext, useContext, type Node } from 'react'
-=======
-import { createContext, useContext, useCallback, type Node } from 'react'
->>>>>>> 779f8e00
 
 /**
  * Type definitions for the application context.
@@ -57,7 +53,6 @@
 
 // Explicitly annotate the return type of AppProvider as a React element
 export const AppProvider = ({ children, sendActionToPlugin, sendToPlugin, dispatch, pluginData, updatePluginData, reactSettings, setReactSettings }: Props): Node => {
-
   // Provide the context value with all functions and state.
   const contextValue: AppContextType = {
     sendActionToPlugin,
