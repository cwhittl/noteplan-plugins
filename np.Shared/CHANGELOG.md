--- conflicted
+++ resolved
@@ -2,13 +2,10 @@
 
 See [Shared Plugin's README](https://github.com/NotePlan/plugins/blob/main/np.Shared/README.md) for details on this plugin.
 
-<<<<<<< HEAD
-=======
 ## [0.7.1] @dwertheimer 2024-10-24
 
 - fix bug in Root where banners were not being shown anymore
 
->>>>>>> b5f5cb77
 ## [0.7.0] @dwertheimer 2024-09-14
 
 - Add DynamicDialog to Root to bring up a dialog
