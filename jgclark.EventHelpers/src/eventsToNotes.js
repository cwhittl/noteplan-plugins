--- conflicted
+++ resolved
@@ -156,11 +156,7 @@
       e.isAllDay ? allday : template,
       replacements,
     )
-<<<<<<< HEAD
-    console.log(`Event: ${e.isAllDay ? allday : template} = ${thisEventStr}`)
-=======
     // console.log(`Event: ${e.isAllDay ? allday : template} = ${thisEventStr}`)
->>>>>>> c7bcb002
     if (lastEventStr !== thisEventStr) {
       outputArray.push(thisEventStr)
       lastEventStr = thisEventStr
