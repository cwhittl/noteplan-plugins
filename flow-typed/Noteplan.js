// @flow

/**
 * # How Flow Definitions work:
 *
 * ## The `+` before keys within object types means that key is read-only.
 * - Flow editor plugins should give autocomplete for various keys.
 * - Some editor plugins should also show you documentation during autocomplete
 *
 * ## Declaring Global Variables
 * - Every `declare var` declares a variable that is available globally
 * - Every `type` declaration defines that type to be used globally as well.
 * - The `.eslintrc` will also need to be updated to ignore these globals
 *
 * ## Unique Names
 * Variables and Types *must* have unique names from each other. So when there
 * is a collision, the type names is prefixed with a `T`.
 * e.g. `Editor` and `TEditor`.
 *
 * Read More at https://flow.org/en/docs/libdefs/creation/
 *
 */

/**
 * This refers to the markdown editor and the currently opened note.
 * You can access the text directly from here, change the selection and even
 * highlight parts.
 *
 * However, be careful about character positions, because NotePlan hides
 * Markdown characters and replaces whole parts of text such as the URL in
 * Markdown links or folded text with a single symbol. This can make
 * calculating character positions and changing the text a bit tricky. Prefer
 * working with the paragraph objects instead to modify text directly.
 *
 * Here are the available functions you can call with the Editor object:
 */
declare var Editor: TEditor
type TEditor = {
  /**
   * Also all the keys from this object
   */
  ...TParagraphBridge,
  /**
   * Get the note object of the opened note in the editor
   */
  +note: ?TNote,
  /**
   * Get or set the markdown text of the note (will be saved to file directly)
   */
  content: ?string,
  /**
   * Get title of the note (first line)
   */
  +title: ?string,
  /**
   * Get the type of the note (indicates also where it is saved)
   */
  +type: ?NoteType,
  /**
   * Get the filename of the **note**
   */
  +filename: ?string,
  /**
   * Get or set the array of paragraphs contained in this note, such as tasks,
   * bullets, etc. If you set the paragraphs, the content of the note will be
   * updated.
   */
  paragraphs: $ReadOnlyArray<TParagraph>,
  /**
   * Get an array of selected lines. The cursor doesn't have to select the full
   * line, NotePlan returns all complete lines the cursor "touches".
   */
  +selectedLinesText: $ReadOnlyArray<string>,
  /**
   * Get an array of selected paragraphs. The cursor doesn't have to select the
   * full paragraph, NotePlan returns all complete paragraphs the cursor
   * "touches".
   */
  +selectedParagraphs: $ReadOnlyArray<TParagraph>,
  /**
   * Get the raw selection range (hidden Markdown is considered).
   */
  +selection: ?Range,
  /**
   * Get the rendered selection range (hidden Markdown is NOT considered).
   */
  +renderedSelection: ?Range,
  /**
   * Get the selected text.
   */
  +selectedText: ?string,
  /**
   * Inserts the given text at the given character position (index)
   * @param text 	  - Text to insert
   * @param index   - Position to insert at (you can get this using 'renderedSelection' for example)
   */
  insertTextAtCharacterIndex(text: string, index: number): void,
  /**
   * Inserts the given text at the current cursor position
   * @param text - Text to insert
   */
  insertTextAtCursor(text: string): void,
  /**
   * Inserts a plain paragraph before the selected paragraph (or the paragraph the cursor is currently positioned)
   * @param name - Text of the paragraph
   * @param type - paragraph type
   * @param indents - How much it should be indented
   */
  insertParagraphAtCursor(name: string, type: ParagraphType, indents: number): void,
  /**
   * Replaces the current cursor selection with the given text
   * @param text - Text to insert
   */
  replaceSelectionWithText(text: string): void,
  /**
   * Opens a note using the given filename.
   * Note: some parameters introduced in v3.4 and v3.5.2
   * @param {string} filename - Filename of the note file (can be without extension), but has to include the relative folder such as `folder/filename.txt`.
   * @param {boolean} newWindow - (optional) Open note in new window (default = false)?
   * @param {number} highlightStart - (optional) Start position of text highlighting
   * @param {number} highlightEnd - (optional) End position of text highlighting
   * @param {boolean} splitView - (optional) Open note in a new split view (Note: Available from v3.4)
   * @param {boolean} createIfNeeded - (optional) Create the note with the given filename if it doesn't exist (only project notes, v3.5.2+)
   * @return {Promise<TNote>} - When the note has been opened, a promise will be returned (use with await ... or .then())
   */
  openNoteByFilename(filename: string, newWindow?: boolean, highlightStart?: number, highlightEnd?: number, splitView?: boolean): Promise<TNote>,
  /**
   * Opens a note by searching for the give title (first line of the note)
   * Note: splitView parameter available for macOS from r727 (v3.4)
   * @param {String} title - Title (case sensitive) of the note (first line)
   * @param {boolean} newWindow - (optional) Open note in new window (default = false)?
   * @param {number} highlightStart - (optional) Start position of text highlighting
   * @param {number} highlightEnd - (optional) End position of text highlighting
   * @param {boolean} splitView - (optional) Open note in a new split view (Note: Available from v3.4)
   * @return {Promise<TNote>} - When the note has been opened, a promise will be returned
   */
  openNoteByTitle(title: string, newWindow?: boolean, highlightStart?: number, highlightEnd?: number, splitView?: boolean): Promise<TNote>,
  /**
   * Opens a note by searching for the give title (first line of the note)
   * Note: splitView parameter available for macOS from r727 (v3.4)
   * @param {String} title - Title (case sensitive) of the note (first line)
   * @param {boolean} newWindow - (optional) Open note in new window (default = false)?
   * @param {number} highlightStart - (optional) Start position of text highlighting
   * @param {number} highlightEnd - (optional) End position of text highlighting
   * @param {boolean} splitView - (optional) Open note in a new split view (Note: Available from v3.4)
   * @return {Promise<TNote>} - When the note has been opened, a promise will be returned
   */
  openNoteByTitleCaseInsensitive(title: string, newWindow?: boolean, caseSensitive?: boolean, highlightStart?: number, highlightEnd?: number, splitView?: boolean): Promise<TNote>,
  /**
   * Opens a calendar note by the given date
   * Note: splitView parameter available for macOS from r727 (v3.4)
   * @param {Date} date - The date that should be opened, this is a normal JavaScript date object
   * @param {boolean} newWindow - (optional) Open note in new window (default = false)?
   * @param {number} highlightStart - (optional) Start position of text highlighting
   * @param {number} highlightEnd - (optional) End position of text highlighting
   * @param {boolean} splitView - (optional) Open note in a new split view (Note: Available from v3.4)
   * @return {Promise<TNote>} - When the note has been opened, a promise will be returned
   */
  openNoteByDate(date: Date, newWindow?: boolean, highlightStart?: number, highlightEnd?: number, splitView?: boolean): Promise<TNote>,
  /**
   * Opens a calendar note by the given date string
   * @param {String} dateString - The date string that should be opened, in ISO format: "YYYYMMDD", like "20210501"
   * @param {boolean} newWindow - (optional) Open note in new window (default = false)?
   * @param {number} highlightStart - (optional) Start position of text highlighting
   * @param {number} highlightEnd - (optional) End position of text highlighting
   * @param {boolean} splitView - (optional) Open note in a new split view (Note: Available from v3.4)
   * @return {Promise<TNote>} - When the note has been opened, a promise will be returned
   */
  openNoteByDateString(filename: string, newWindow?: boolean, highlightStart?: number, highlightEnd?: number, splitView?: boolean): Promise<TNote | void>,
  /**
   * Selects the full text in the editor.
   * NB: Available from NotePlan v3.2 (Mac Build: 662, iOS Build: 593)
   */
  selectAll(): void,
  /**
   * (Raw) select text in the editor (like select 10 characters = length from position 2 = start)
   * Raw means here that the position is calculated with the Markdown revealed,
   * including Markdown links and folded text.
   * @param {number} start - Character start position
   * @param {number} length - Character length
   */
  select(start: number, length: number): void,
  /**
   * (Rendered) select text in the editor (like select 10 characters = length from position 2 = start)
   * Rendered means here that the position is calculated with the Markdown hidden,
   * including Markdown links and folded text.
   * @param {number} start - Character start position
   * @param {number} length - Character length
   */
  renderedSelect(start: number, length: number): void,
  /**
   * Copies the currently selected text in the editor to the system clipboard.
   * NB: See also Clipboard object.
   * NB: Available from NotePlan v3.2 (Mac Build: 662, iOS Build: 593)
   */
  copySelection(): void,
  /**
   * Pastes the current content in the system clipboard into the current selection in the editor.
   * NB: See also Clipboard object.
   * NB: Available from NotePlan v3.2 (Mac Build: 662, iOS Build: 593)
   */
  pasteClipboard(): void,
  /**
   * Scrolls to and highlights the given paragraph. If the paragraph is folded,
   * it will be unfolded.
   * @param {TParagraph} paragraph to highlight
   */
  highlight(paragraph: TParagraph): void,
  /**
   * Scrolls to and highlights the given range. If the paragraph is folded, it
   * will be unfolded.
   * @param {RangeObject} range
   */
  highlightByRange(range: Range): void,
  /**
   * Note: Available from v3.0.23+ (Mac: Build 636+, iOS: Build 562+)
   * Scrolls to and highlights the given range defined by the character index and
   * the character length it should cover. If the paragraph is folded, it will be unfolded.
   * @param {number} index
   * @param {number} length
   */
  highlightByIndex(index: number, length: number): void,
  /**
   * Note: Available from v3.0.26
   * Shows or hides a window with a loading indicator or a progress ring (if progress is defined) and an info text (optional).
   * `text` is optional, if you define it, it will be shown below the loading indicator.
   * `progress` is also optional. If it's defined, the loading indicator will change into a progress ring. Use float numbers from 0-1 to define how much the ring is filled.
   * When you are done, call `showLoading(false)` to hide the window.
   * @param {boolean}
   * @param {String?}
   * @param {Float?}
   */
  showLoading(visible: boolean, text?: ?string, progress?: number): void,
  /**
   * Note: Available from NotePlan v3.1+
   * Get the names of all supported themes (including custom themes imported into the Theme folder).
   * Use together with `.setTheme(name)`
   * @return {[String]}
   */
  availableThemes(): $ReadOnlyArray<string>,
  /**
   * Note: Available from NotePlan v3.1+
   * Change the current theme. Get all available theme names using `.availableThemes`. Custom themes are also supported. Use the filename in this case.
   * @param {String}
   */
  setTheme(name: string): void,
  /**
   * Note: Available from NotePlan v3.1+
   * Add a new theme using the raw json string. It will be added as a custom theme and you can load it right away with `.setTheme(name)` using the filename defined as second parameter. Use ".json" as file extension.
   * It returns true if adding was successful and false if not. An error will be also printed into the console.
   * Adding a theme might fail, if the given json text was invalid.
   * @param {string} json
   * @param {string} filename
   * @return {Boolean}
   */
  addTheme(json: string, filename: string): boolean,
  /**
   * Print current note, optionally with backlinks and events sections
   * Note: available from macOS build 729
   * @param {boolean} addReferenceSections
   */
  printNote(boolean: addReferenceSections): void,
}

/**
 * With DataStore you can query, create and move notes which are cached by
 * NotePlan. It allows you to query a set of user preferences, too.
 */
declare var DataStore: TDataStore
type TDataStore = {
  /**
   * Get the preference for the default file (note) extension,
   * such as "txt" or "md".
   */
  +defaultFileExtension: string,
  /**
   * Get all folders as array of strings. Including the root "/" and excluding
   * folders from Archive or Trash.
   */
  +folders: $ReadOnlyArray<string>,
  /**
   * Get all calendar notes.
   * Note: from v3.4 this includes all future-referenced dates, not just those with
   * an actual created note.
   */
  +calendarNotes: $ReadOnlyArray<TNote>,
  /**
   * Get all regular, project notes.
   */
  +projectNotes: $ReadOnlyArray<TNote>,

  /**
   * Get or set settings for the current plugin (as a JavaScript object).
   * Example: settings.shortcutExpenses[0].category
   * Note: Available from NotePlan v3.3.2
   */
  settings: Object,

  /**
   * Returns the value of a given preference.
   * Available keys for built-in NotePlan preferences:
   *   "themeLight"              // theme used in light mode
   *   "themeDark"               // theme used in dark mode
   *   "fontDelta"               // delta to default font size
   *   "firstDayOfWeek"          // first day of calendar week
   *   "isAgendaVisible"         // only iOS, indicates if the calendar and note below calendar are visible
   *   "isAgendaExpanded"        // only iOS, indicates if calendar above note is shown as week (true) or month (false)
   *   "isAsteriskTodo"          // "Recognize * as todo" = checked in markdown preferences
   *   "isDashTodo"              // "Recognize - as todo" = checked in markdown preferences
   *   "isNumbersTodo"           // "Recognize 1. as todo" = checked in markdown preferences
   *   "defaultTodoCharacter"    // returns * or -
   *   "isAppendScheduleLinks"   // "Append links when scheduling" checked in todo preferences
   *   "isAppendCompletionLinks" // "Append completion date" checked in todo preferences
   *   "isCopyScheduleGeneralNoteTodos" // "Only add date when scheduling in notes" checked in todo preferences
   *   "isSmartMarkdownLink"     // "Smart Markdown Links" checked in markdown preferences
   *   "fontSize"                // Font size defined in editor preferences (might be overwritten by custom theme)
   *   "fontFamily"              // Font family defined in editor preferences (might be overwritten by custom theme)
   * Others can be set by plugins.
   */
  +preference: (key: string) => any,
  /**
   * Change a saved preference or create a new one. It will most likely be picked up by NotePlan after a restart, if you use one of the keys utilized by NotePlan.
   * To change a NotePlan preference, use the keys found in the description of the function `.preference(key)`.
   * You can also save custom preferences specific to the plugin, if you need any. Prepend it with the plugin id or similar to avoid collisions with existing keys.
   * Note: Available from NotePlan v3.1
   * @param {string}
   * @param {any}
   */
  setPreference(key: string, value: any): void,
  /**
   * Save a JavaScript object to the Plugins folder as JSON file.
   * This can be used to save preferences or other persistent data.
   * It's saved automatically into a new folder "data" in the Plugins folder.
   * But you can "escape" this folder using relative paths: ../Plugins/<folder or filename>.
   * Note: Available from NotePlan v3.1
   * @param {Object}
   * @param {string}
   * @return {boolean}
   */
  saveJSON(object: Object, filename?: string): boolean,
  /**
   * Load a JavaScript object from a JSON file located (by default) in the <Plugin>/data folder.
   * But you can also use relative paths: ../Plugins/<folder or filename>.
   * Note: Available from NotePlan v3.1
   * @param {string}
   * @return {Object}
   */
  loadJSON(filename?: string): Object,
  /**
   * Returns the calendar note for the given date
   * (can be undefined, if the daily note was not created yet)
   */
  calendarNoteByDate(date: Date): ?TNote,
  /**
   * Returns the calendar note for the given date string
   * (can be undefined, if the daily note was not created yet)
   *
   * Use following format: "YYYYMMDD", example: "20210410"
   */
  calendarNoteByDateString(filename: string): ?TNote,
  /**
   * Returns all regular notes with the given title (first line in editor).
   * Since multiple notes can have the same title, an array is returned.
   * Use 'caseSensitive' (default = false) to search for a note ignoring
   * the case and set 'searchAllFolders' to true if you want to look for
   * notes in trash and archive as well.
   * By default NotePlan won't return notes in trash and archive.
   */
  projectNoteByTitle(title: string, caseInsensitive?: boolean, searchAllFolders?: boolean): ?$ReadOnlyArray<TNote>,
  /**
   * Returns all regular notes with the given case insensitive title
   * (first line in editor).
   *
   * Since multiple notes can have the same title, an array is returned.
   */
  projectNoteByTitleCaseInsensitive(title: string): ?$ReadOnlyArray<TNote>,
  /**
   * Returns the regular note with the given filename with file-extension
   * (including folders if any, don't add "/" for root, though).
   */
  projectNoteByFilename(filename: string): ?TNote,
  /**
   * Returns a regular or calendar note with the given filename.
   * Type can be "Notes" or "Calendar". Including the file extension.
   *
   * Use "YYYYMMDD.ext" for calendar notes, like "20210503.txt".
   */
  noteByFilename(filename: string, type: NoteType): ?TNote,
  /**
   * Move a regular note using the given filename (with extension) to another
   * folder. Use "/" for the root folder.
   *
   * Returns the final filename
   * (if the there is a duplicate, it will add a number).
   */
  moveNote(noteName: string, folder: string): ?string,
  /**
   * Creates a regular note using the given title and folder.
   * Use "/" for the root folder.
   * It will write the given title as "# title" into the new file.
   *
   * Returns the final filename
   * (if the there is a duplicate, it will add a number).
   */
  newNote(noteTitle: string, folder: string): ?string,
  /**
   * Creates a regular note using the given content, folder and filename. Use "/" for the root folder.
   * The content should ideally also include a note title at the top.
   * Returns the final filename with relative folder (`folder/filename.txt` for example).
   * If the there is a duplicate, it will add a number.
   * Alternatively, you can also define the filename as the third optional variable (v3.5.2+)
   * Note: available from v3.5, with 'filename' parameter added in v3.5.2
   * @param {string} content for note
   * @param {string} folder to create the note in
   * @param {string} filename of the new note (available from v3.5.2)
   * @return {string}
   */
  newNoteWithContent(content: string, folder: string, filename: string): string,

  /**
   * Loads all available plugins asynchronously from the GitHub repository and returns a list.
   * You can show a loading indicator using the first parameter (true) if this is part of some user interaction. Otherwise, pass "false" so it happens in the background.
   * Note: Available from NotePlan v3.5.2
   * @param {boolean}
   */
  listPlugins(showLoading: boolean): Promise<void>,
  /**
   * Installs a given plugin (load a list of plugins using `.listPlugins` first). If this is part of a user interfaction, pass "true" for `showLoading` to show a loading indicator.
   * Note: Available from NotePlan v3.5.2
   * @param {PluginObject}
   * @param {boolean}
   */
  installPlugin(pluginObject: PluginObject, showLoading: boolean): Promise<void>,
  /**
   * Returns all installed plugins as PluginObject(s).
   * Note: Available from NotePlan v3.5.2
   * @return {[PluginObject]}
   */
  installedPlugins(): [PluginObject],
  /**
   * Invoke a given command from a plugin (load a list of plugins using `.listPlugins` first, then get the command from the `.commands` list).
   * If the command supports it, you can also pass an array of arguments which can contain any type (object, date, string, integer,...)
   * It returns the particular return value of that command which can be a Promise so you can use it with `await`.
   * Note: Available from NotePlan v3.5.2
<<<<<<< HEAD
   * @param {PluginCommandObject} 
   * @param {[object]} 
   * @return {any} Return value of the command, like a Promise
  */
=======
   * @param {PluginCommandObject}
   * @param {[object]}
   * @return {any}Return value of the command, like a Promise}
   */
>>>>>>> d8020799
  invokePluginCommand(command: PluginCommandObject, arguments: [object]): Promise<any>,
  /**
   * Invoke a given command from a plugin using the name and plugin ID, so you don't need to load it from the list.
   * If the command doesn't exist locally null will be returned with a log message.
   * If the command supports it, you can also pass an array of arguments which can contain any type (object, date, string, integer,...)
   * Note: Available from NotePlan v3.5.2
   * @param {string}
   * @param {string}
   * @param {[object]}
   * @return {Return value of the command, like a Promise}
<<<<<<< HEAD
  */
  invokePluginCommandByName(command: string, pluginId: string, arguments: [object]): Promise<any>,
  /**
   * Note: Available from v3.5.2
   * Returns an array of paragraphs having the same blockID like the given one (which is also part of the return array). You can use `paragraph[0].note` to access the note behind it and make updates via `paragraph[0].note.updateParagraph(paragraph[0])` if you make changes to the content, type, etc (like checking it off as type = "done").
   * @param {TParagraph}
   * @return {[TParagraph]}
  */
  referencedBlocks(paragraph: TParagraph): TParagraph
=======
   */
  invokePluginCommandByName(command: string, pluginId: string, arguments: [object]): Promise<any>,
>>>>>>> d8020799
}

type PluginCommandObject = {
  /**
   * Name of the plugin command (getter)
   */
  +name: string,
  /**
   * Description of the plugin command (getter)
   */
  +desc: string,
  /**
   * ID of the plugin this command belongs to (getter)
   */
  +pluginID: string,
  /**
   * Name of the plugin this command belongs to (getter)
   */
  +pluginName: string,
}

type PluginObject = {
  /**
   * ID of the plugin (getter)
   */
  +id: string,
  /**
   * Name of the plugin (getter)
   */
  +name: string,
  /**
   * Description of the plugin (getter)
   */
  +desc: string,
  /**
   * Author of the plugin (getter)
   */
  +author: string,
  /**
   * RepoUrl of the plugin (getter)
   */
  +repoUrl: ?string,
  /**
   * Release page URL of the plugin (on GitHub) (getter)
   */
  +releaseUrl: ?string,
  /**
   * Version of the plugin (getter)
   */
  +version: string,
  /**
   * This is the online data of the plugin. It might not be installed locally. (getter)
   */
  +isOnline: boolean,
  /**
   * Script filename that contains the code for this plugin (like script.js) (getter)
   */
  +script: string,
  /**
   * If this is a locally installed plugin, you can use this variable to check if an updated version is available online. (getter)
   */
  +availableUpdate: PluginObject,
  /**
   * A list of available commands for this plugin. (getter)
   * @type {PluginCommandObject}
   */
  +commands: PluginCommandObject,
}

/**
 * Use CommandBar to get user input. Either by asking the user to type in a
 * free-form string, like a note title, or by giving him a list of choices.
 * This list can be "fuzzy-search" filtered by the user. So, it's fine to show
 * a long list of options, like all folders or notes or tasks in a note.
 */
declare var CommandBar: TCommandBar
type TCommandBar = {
  /**
   * Get or set the current text input placeholder (what you can read when no
   * input is typed in) of the Command Bar.
   */
  placeholder: string,
  /**
   * Get or set the current text input content of the Command Bar
   * (what the user normally types in).
   */
  searchText: string,
  /**
   * Hides the Command Bar
   */
  hide(): void,
  // show(): void,
  /**
   * Display an array of choices as a list (only strings) which the user can
   * "fuzzy-search" filter by typing something.
   *
   * The user selection is returned as a Promise.
   * So use it with `await CommandBar.showOptions(...)`.
   *
   * The result is a CommandBarResultObject (as Promise success result), which
   * has `.value` and `.index`.
   *
   * It only supports a string array as input for the options, so you might
   * need to map your list first to `Array<string>`.
   *
   * Use the `.index` attribute to refer back to the selected item in the
   * original array.
   */
  showOptions<TOption: string = string>(options: $ReadOnlyArray<TOption>, placeholder: string): Promise<{ +index: number, +value: TOption }>,
  /**
   * Asks the user to enter something into the CommandBar.
   *
   * Use the "placeholder" value to display a question,
   * like "Type the name of the task".
   *
   * Use the "submitText" to describe what happens with the selection,
   * like "Create task named '%@'".
   *
   * The "submitText" value supports the variable "%@" in the string, that
   * NotePlan autofill with the typed text.
   *
   * It returns a Promise, so you can wait (using "await...") for the user
   * input with the entered text as success result.
   */
  showInput(placeholder: string, submitText: string): Promise<string>,
  /**
   * Shows or hides a window with a loading indicator or a progress ring (if progress is defined) and an info text (optional).
   * `text` is optional, if you define it, it will be shown below the loading indicator.
   * `progress` is also optional. If it's defined, the loading indicator will change into a progress ring. Use float numbers from 0-1 to define how much the ring is filled.
   * When you are done, call `showLoading(false)` to hide the window.
   * Note: Available from v3.0.26
   * @param {Bool}
   * @param {String?}
   * @param {Float?}
   */
  showLoading(visible: boolean, text?: string, progress?: number): void,
  /**
   * If you call this, anything after `await CommandBar.onAsyncThread()` will run on an asynchronous thread.
   * Use this together with `showLoading`, so that the work you do is not blocking the user interface.
   * Otherwise the loading window will be also blocked.
   *
   * Warning: Don't use any user interface calls (other than showLoading) on an asynchronous thread. The app might crash.
   * You need to return to the main thread before you change anything in the window (such as Editor functions do).
   * Use `onMainThread()` to return to the main thread.
   * Note: Available from v3.0.26
   */
  onAsyncThread(): Promise<void>,
  /**
   * If you call this, anything after `await CommandBar.onMainThread()` will run on the main thread.
   * Call this after `onAsyncThread`, once your background work is done.
   * It is safe to call Editor and other user interface functions on the main thread.
   * Note: Available from v3.0.26
   */
  onMainThread(): Promise<void>,

  /**
   * Show a native alert or confirm with title and message
   * Define at least one or more buttons for the user to select.
   * If you don't supply any buttons, an "OK" button will be displayed.
   * The promise returns selected button, with button index (0 - first button)
   * Note: Available from v3.3.2
   * @param {String}
   * @param {String?}
   * @param {[String]?}
   */
  prompt(title: string, message: string, buttons?: $ReadOnlyArray<string>): Promise<number>,

  /**
   * Show a native text input prompt to the user with title and message text.
   * The buttons will be "OK" and "Cancel".
   * You can supply a default value which will be pre-filled.
   * If the user selects "OK", the promise returns users entered value
   * If the user selects "Cancel", the promise returns false.
   * Note: Available from v3.3.2
   * @param {String}
   * @param {String?}
   * @param {String?}
   */
  textPrompt(title: string, message: string, defaultValue: string): Promise<string | boolean>,
}

/**
 * Use Calendar to create events, reminders, and to parse dates, like
 * - "tomorrow at 8am to 10am"
 * - "today"
 * - "1st May"
 *
 * See also `CalendarItem` if you want to create an event or reminder.
 */
declare var Calendar: TCalendar
type CalendarDateUnit = 'year' | 'month' | 'day' | 'hour' | 'minute' | 'second'
type DateRange = {
  /**
   * The start date of the parsed date text.
   */
  +start: Date,
  /**
   * The end date of the parsed date text. This might not be defined in the
   * date text. Then the end date = start date.
   *
   * If two time or dates are mentioned in the input string of
   * `Calendar.parseDateText(...)`, then the start and end dates will have the
   * respective times and dates set.
   */
  +end: Date,
}
type TCalendar = {
  /**
   * Get all available date units: "year", "month", "day", "hour", "minute", "second"
   */
  +dateUnits: $ReadOnlyArray<CalendarDateUnit>,
  /**
   * Get the titles of all calendars the user has access to. Set `writeOnly` true, if you want to get only the calendars the user has write access to (some calendars, like holidays are not writable).
   * Note: Available from NotePlan v3.1
   * @param {boolean}
   * @return {[string]}
   */
  availableCalendarTitles(writeOnly: boolean): $ReadOnlyArray<string>,
  /**
   * Get the titles of all reminders the user has access to.
   * Note: Available from NotePlan v3.1
   * @return {[string]}
   */
  availableReminderListTitles(): $ReadOnlyArray<string>,
  /**
   * Create an event or reminder based on the given CalendarItem.
   * Returns the created CalendarItem with the assigned id, so you can
   * reference it later. If it failed, undefined is returned.
   */
  add(item: TCalendarItem): TCalendarItem | void,
  /**
   * Parses a text describing a text as natural language input into a date.
   * Such as "today", "next week", "1st May", "at 5pm to 6pm", etc.
   *
   * Returns and array with possible results (usually one), the most likely at
   * the top.
   *
   * Access the dates in this array using ".start" and ".end".
   */
  parseDateText(text: string): $ReadOnlyArray<DateRange>,
  /**
   * Create a date object from parts. Like year could be 2021 as a number.
   * Note: month uses Swift counting (1-12) not Javascript counting (0-11).
   */
  dateFrom(year: number, month: number, day: number, hour: number, minute: number, second: number): Date,
  /**
   * Add a unit to an existing date. Look up all unit types using `dateUnits`.
   * For example, to add 10 days, use num = 10 and type = "day"
   */
  addUnitToDate(date: Date, unit: CalendarDateUnit, num: number): Date,
  /**
   * Returns the integer of a unit like "year" (should be this year's number).
   * Look up all unit types using `dateUnits`.
   */
  unitOf(date: Date, type: CalendarDateUnit): number,
  /**
   * Returns a description of how much time has past between the date and
   * today = now.
   */
  timeAgoSinceNow(date: Date): string,
  /**
   * Returns the amount of units between the given date and now. Look up all
   * unit types using `dateUnits`.
   */
  unitsUntilNow(date: Date, type: CalendarDateUnit): number,
  /**
   * Returns the amount of units from now and the given date. Look up all unit
   * types using `dateUnits`.
   */
  unitsAgoFromNow(date: Date, type: CalendarDateUnit): number,
  /**
   * Returns the amount of units between the first and second date. Look up all
   * unit types using `dateUnits`.
   */
  unitsBetween(date1: Date, date2: Date, type: CalendarDateUnit): number,
  /**
   * Returns all events between the `startDate` and `endDate`. Use `filter` to search for specific events (keyword in the title).
   * This function fetches events asynchronously, so use async/await.
   * Note: Available from v3.0.25
   * @param {Date}
   * @param {Date}
   * @param {String?}
   * @return {Promise}
   */
  eventsBetween(startDate: Date, endDate: Date, filter?: ?string): Promise<Array<TCalendarItem>>,
  /**
   * Returns all reminders between the `startDate` and `endDate`. Use `filter` to search for specific reminders (keyword in the title).
   * This function fetches reminders asynchronously, so use async/await.
   * Note: Available from v3.0.25
   * @param {Date}
   * @param {Date}
   * @param {String?}
   * @return {Promise}
   */
  remindersBetween(startDate: Date, endDate: Date, filter?: ?string): Promise<Array<TCalendarItem>>,
  /**
   * Returns all events for today. Use `filter` to search for specific events (keyword in the title).
   * This function fetches events asynchronously, so use async/await.
   * Note: Available from v3.0.25
   * @param {String?}
   * @return {Promise}
   */
  eventsToday(filter: ?string): Promise<Array<TCalendarItem>>,
  /**
   * Returns all reminders between for today. Use `filter` to search for specific reminders (keyword in the title).
   * This function fetches reminders asynchronously, so use async/await.
   * Note: Available from v3.0.25
   * @param {String?}
   * @return {Promise}
   */
  remindersToday(filter: ?string): Promise<Array<TCalendarItem>>,
  /**
   * Updates an event or reminder based on the given CalendarItem, which needs to have an ID.
   * A CalendarItem has an ID, when you have used `.add(...)` and saved the return value or when you query
   * the event using `eventsBetween(...)`, `remindersBetween(...)`, `eventByID(...)`, `reminderByID(...)`, etc.
   * Returns a promise, because it needs to fetch the original event objects first in the background,
   * then updates it. Use it with `await`.
   * Note: Available from v3.0.26
   * @param {CalendarItem}
   * @return {Promise}
   */
  update(calendarItem: TCalendarItem): Promise<void>,
  /**
   * Removes an event or reminder based on the given CalendarItem, which needs to have an ID.
   * A CalendarItem has an ID, when you have used `.add(...)` and saved the return value or when you query
   * the event using `eventsBetween(...)`, `remindersBetween(...)`, `eventByID(...)`, `reminderByID(...)`, etc.
   * Returns a promise, because it needs to fetch the original event objects first in the background,
   * then updates it. Use it with `await`.
   * Note: Available from v3.0.26
   * @param {CalendarItem}
   * @return {Promise}
   */
  remove(calendarItem: TCalendarItem): Promise<void>,
  /**
   * Returns the event by the given ID. You can get the ID from a CalendarItem, which you got from using `.add(...)` (the return value is a CalendarItem with ID) or when you query the event using `eventsBetween(...)`, `eventByID(...)`, etc.
   * This function fetches reminders asynchronously, so use async/await.
   * Note: Available from v3.0.26
   * @param {String}
   * @return {Promise(CalendarItem)}
   */
  eventByID(id: string): Promise<Array<TCalendarItem>>,
  /**
   * Returns the reminder by the given ID. You can get the ID from a CalendarItem, which you got from using `.add(...)` (the return value is a CalendarItem with ID) or when you query the event using `remindersBetween(...)`, `reminderByID(...)`, etc.
   * Use with async/await.
   * Note: Available from v3.0.26
   * @param {String}
   * @return {Promise(CalendarItem)}
   */
  reminderByID(id: string): Promise<Array<TCalendarItem>>,
  /**
   * Returns all reminders (completed and incomplete) for the given lists (array of strings).
   * If you keep the lists variable empty, NotePlan will return all reminders from all lists. You can get all Reminders lists calling `Calendar.availableReminderListTitles()`
   * This function fetches reminders asynchronously, so use async/await.
   * Note: Available from v3.5.2
   * @param {[string]?}
   * @return {Promise}
   */
  remindersByLists(lists: [string]): Promise<Array<TCalendarItem>>,
}

/**
 * You can get paragraphs from `Editor` or `Note`.
 * They represent blocks or lines of text (delimited by linebreaks = \n).
 * A task for example is a paragraph, a list item (bullet), heading, etc.
 */
declare var Paragraph: TParagraph
type TParagraph = {
  /**
   * Get or set the type of the paragraph
   */
  type: ParagraphType,
  /**
   * Get or set the content of the paragraph
   * (without the Markdown 'type' prefix, such as '* [ ]' for open task)
   */
  content: string,
  /**
   * Get the content of the paragraph
   * (with the Markdown 'type' prefix, such as '* [ ]' for open task)
   */
  +rawContent: string,
  /**
   * Get the Markdown prefix of the paragraph (like '* [ ]' for open task)
   */
  +prefix: string,
  /**
   * Get the range of the paragraph.
   */
  +contentRange: Range | void,
  /**
   * Get the line index of the paragraph.
   */
  +lineIndex: number,
  /**
   * Get the date of the paragraph, if any (in case of scheduled tasks).
   */
  +date: Date | void,
  /**
   * Get the heading of the paragraph (looks for a previous heading paragraph).
   */
  +heading: string,
  /**
   * Get the heading range of the paragraph
   * (looks for a previous heading paragraph).
   */
  +headingRange: Range | void,
  /**
   * Get the heading level of the paragraph ('# heading' = level 1).
   */
  +headingLevel: number,
  /**
   * If the task is a recurring one (contains '@repeat(...)')
   */
  +isRecurring: boolean,
  /**
   * Get the amount of indentations.
   */
  +indents: number,
  /**
   * Get the filename of the note this paragraph was loaded from
   */
  +filename: ?string,
  /**
   * Get the note type of the note this paragraph was loaded from.
   */
  +noteType: ?NoteType,
  /**
   * Get the linked note titles this paragraph contains,
   * such as '[[Note Name]]' (will return names without the brackets).
   */
  +linkedNoteTitles: $ReadOnlyArray<string>,
  /**
   * Creates a duplicate object, so you can change values without affecting the
   * original object
   */
  duplicate(): TParagraph,
  /**
   * Returns an array of all paragraphs having the same blockID (including this paragraph). You can use `paragraph[0].note` to access the note behind it and make updates via `paragraph[0].note.updateParagraph(paragraph[0])` if you make changes to the content, type, etc (like checking it off as type = "done")
   * Note: Available from v3.5.2
   * @type {[ParagraphObject]} - getter
  */
  +referencedBlocks: [TParagraph],
  /**
   * Returns the NoteObject behind this paragraph. This is a convenience method, so you don't need to use DataStore.
   * Note: Available from v3.5.2
   * @type {TNote?}
  */
  +note: ?TNote,
  /**
   * Returns the given blockId if any.
   * Note: Available from v3.5.2
   * @type {string?}
  */
  +blockId: ?string
}

type NoteType = 'Calendar' | 'Notes'
/**
 * Notes can be queried by DataStore. You can change the complete text of the
 * note, which will be saved to file or query, add, remove, or modify
 * particular paragraphs (a paragraph is a task for example). See more
 * paragraph editing examples under Editor. NoteObject and Editor both
 * inherit the same paragraph functions.
 */
type TNote = {
  // All the keys from TParagraphBridge
  ...TParagraphBridge,
  /**
   * Folder + Filename of the note (the path is relative to the root of the chosen storage location)
   */
  +filename: string,
  /**
   * Type of the note, either "Notes" or "Calendar".
   */
  +type: NoteType,
  /**
   * Title = first line of the note. (NB: Getter only.)
   */
  +title: string | void,
  /**
   * Optional date if it's a calendar note
   */
  +date: Date | void,
  /**
   * Date and time when the note was last modified.
   */
  +changedDate: Date,
  /**
   * Date and time of the creation of the note.
   */
  +createdDate: Date,
  /**
   * All #hashtags contained in this note.
   */
  +hashtags: $ReadOnlyArray<string>,
  /**
   * All @mentions contained in this note.
   */
  +mentions: $ReadOnlyArray<string>,
  /**
   * Get or set the raw text of the note (without hiding or rendering any Markdown).
   * If you set the content, NotePlan will write it immediately to file.
   * If you get the content, it will be read directly from the file.
   */
  +content: string | void,
  /**
   * Get or set paragraphs contained in this note (can be tasks, plain text, headings...).
   * If you set the paragraph array, it will join them and save the new content
   * to file.
   */
  +paragraphs: $ReadOnlyArray<TParagraph>,
  /**
   * Get paragraphs contained in this note which contain a link to another [[project note]] or [[YYYY-MM-DD]] daily note.
   * Note: Available from v3.2.0
   */
  +linkedItems: $ReadOnlyArray<TParagraph>,
  /**
   * Get paragraphs contained in this note which contain a link to a daily note.
   * Specifically this includes paragraphs with >YYYY-MM-DD, @YYYY-MM-DD, <YYYY-MM-DD, >today, @done(YYYY-MM-DD HH:mm), but only in non-calendar notes (because currently NotePlan doesn't create references between daily notes).
   * Note: Available from v3.2.0
   */
  +datedTodos: $ReadOnlyArray<TParagraph>,
  /**
   * Get all backlinks pointing to the current note as Paragraph objects. In this array, the toplevel items are all notes linking to the current note and the 'subItems' attributes (of the paragraph objects) contain the paragraphs with a link to the current note. The heading of the linked paragraphs are also listed here, although they don't have to contain a link.
   * NB: Backlinks are all [[note name]] and >date links.
   * Note: Available from v3.2.0
   */
  +backlinks: $ReadOnlyArray<TParagraph>,
  /**
   * Get all types assigned to this note in the frontmatter as an array of strings.
   * You can set types of a note by adding frontmatter e.g. `type: meeting-note, empty-note` (comma separated).
   * Note: Available from v3.5.0
   */
  +frontmatterTypes: $ReadOnlyArray<string>,
  /**
   * Print the note, optionally with backlinks and events sections
   * Note: available from macOS build 729
   * @param {boolean} addReferenceSections
   */
  printNote(addReferenceSections: boolean): void,
  /**
   * Generates a unique block ID and adds it to the content of this paragraph. 
   * Remember to call .updateParagraph(p) to write it to the note.
   * You can call this on the Editor or note you got the paragraph from.
   * Note: Available from v3.5.2
   * @param {TParagraph}
   * @param {boolean}
  */
  addBlockID(paragraph: TParagraph, replaceIfExisting: boolean): void,
  /**
   * Removes the unique block ID, if it exists in the content. 
   * Remember to call .updateParagraph(p) to write it to the note afterwards. 
   * You can call this on the Editor or note you got the paragraph from.
   * Note: Available from v3.5.2
   * @param {TParagraph}
  */
  removeBlockID(paragraph: TParagraph): void,
}

/**
 * Ranges are used when you deal with selections or need to know where a
 * paragraph is in the complete text.
 */
type Range = {
  /**
   * Character start index of the range.
   */
  +start: number,
  /**
   * Character end index of the range.
   */
  +end: number,
  /**
   * Character length of the range (end - start).
   */
  +length: number,
}

type CalenderItemType = 'event' | 'reminder'
/**
 * The CalendarItem is used in combination with
 * [Calendar](https://help.noteplan.co/article/70-javascript-plugin-api#calendar)
 * to create events or reminders.
 */
declare var CalendarItem: TCalendarItem
type TCalendarItem = {
  /**
   * The ID of the event or reminder after it has been created by
   * `Calendar.add(calendarItem)`.
   *
   * The ID is not set in the original CalendarItem, you need to use the return
   * value of `Calendar.add(calendarItem)` to get it.
   *
   * Use the ID later to refer to this event (to modify or delete).
   */
  +id: string | void,
  /**
   * The title of the event or reminder.
   */
  +title: string,
  /**
   * The date (with time) of the event or reminder.
   */
  +date: Date,
  /**
   * The endDate (with time) of the event (reminders have no endDate).
   * So, this can be optional.
   */
  +endDate: ?Date,
  /**
   * The type of the calendar item, either "event" or "reminder".
   */
  +type: string,
  /**
   * If the calendar item is all-day, means it has no specific time.
   */
  +isAllDay: boolean,
  /**
   * If the calendar item is completed. This applies only to reminders.
   * Note: Available from v3.0.15
   */
  +isCompleted: boolean,
  /**
   * All the dates the event or reminder occurs (if it's a multi-day event for example)
   * Note: Available from v3.0.15
   */
  +occurrences: [Date],
  /**
   * The calendar or reminders list where this event or reminder is (or should be) saved. If you set nothing, the event or reminder will be added to the default and this field will be set after adding.
   * Note: Available from v3.0.15.
   */
  +calendar: string,
  /**
   * Text saved in the "Notes" field of the event or reminder.
   * Note: Available from v3.0.26
   */
  +notes: string,
  /**
   * URL saved with the event or reminder.
   * Note: Available from v3.0.26
   */
  +url: string,
  /**
   * If supported, shows the availability for the event. The default is 0 = busy.
   * notSupported = -1
   * busy = 0
   * free = 1
   * tentative = 2
   * unavailable = 3
   * Note: Available from v3.3
   */
  +availability: number,
  /**
   * List of attendee names or emails.
   * Eduard says this comes from a Swift dictionary and maps to a string array.
   * But I think it is closer to being a JS Map [string, string].
   * Note: Available from v3.5
   */
  +attendees: [string, string],
  /**
   * Markdown link for the given event. If you add this link to a note, NotePlan will link the event with the note and show the note in the dropdown when you click on the note icon of the event in the sidebar.
   * Note: Available from v3.5, only events, reminders are not supported yet
   */
  +calendarItemLink: string,
  /**
   * Create a CalendarItem. The .endDate is optional, but recommended for events.
   * Reminders don't use this field.
   *
   * The type can be "event" or "reminder". And isAllDay can be used if you
   * don't want to define a specific time, like holidays.
   * Use the calendar variable, if you want to add the event or reminder to another
   * calendar or reminders list other than the default. This is optional: if you set
   * nothing, it will use the default.
   * Use isCompleted only for reminders, by default it's false if you set nothing.
   * Note: some available from v3.0.26.
   */
  create(
    title: string,
    date: Date,
    endDate: Date | void,
    type: CalenderItemType,
    isAllDay?: boolean,
    calendar?: string,
    isCompleted?: boolean,
    notes?: string,
    url?: string,
  ): TCalendarItem,
}

/**
 * Access and set the data inside the current clipboard.
 * Note: See also 2 methods in the TEditor object.
 */
declare var Clipboard: {
  /**
   * Get or set the current text of the clipboard.
   */
  string: string,
  /**
   * Returns a list of types.
   */
  +types: $ReadOnlyArray<string>,
  /**
   * Set the text of the clipboard using a specific type.
   */
  setStringForType(string: string, type: string): void,
  /**
   * Get the text in the clipboard accessing a specific type.
   */
  stringForType(type: string): ?string,
  /**
   * Set the data as base64 string for a specific type like an image or RTF.
   * Note: Available from v3.4.1
   * @param {string} base64String
   * @param {string} type
   */
  setBase64DataStringForType(base64String: string, type: string): void,
  /**
   * Get the base64 data string for a specific type like an image or RTF from the clipboard.
   * Note: Available from v3.4.1
   * @param {string} type
   * @return {string}
   */
  base64DataStringForType(type: string): string,
  /**
   * Get the data in the clipboard accessing a specific type.
   */
  dataForType(type: string): mixed,
  /**
   * Set the data in the clipboard for a specific type.
   */
  setDataForType(data: mixed, type: string): void,
  /**
   * Clears the contents of the clipboard.
   */
  clearContents(): void,
  /**
   * Pass in the types you are interested in and get the available type back.
   */
  availableType(fromTypes: $ReadOnlyArray<string>): ?string,
}

/* Available paragraph types
 * Note: 'separator' added v3.4.1
 */
type ParagraphType = 'open' | 'done' | 'scheduled' | 'cancelled' | 'title' | 'quote' | 'list' | 'empty' | 'text' | 'code' | 'separator'

declare var ParagraphBridge: TParagraphBridge
type TParagraphBridge = {
  /**
   * Returns a range object of the full paragraph of the given character
   * position.
   */
  paragraphRangeAtCharacterIndex(characterPosition: number): Range,

  /**
   * Inserts a plain paragraph at the given line index
   */
  insertParagraph(name: string, lineIndex: number, type: ParagraphType): void,

  /**
   * Inserts a todo at the given line index
   */
  insertTodo(name: string, lineIndex: number): void,

  /**
   * Inserts a completed todo at the given line index
   */
  insertCompletedTodo(name: string, lineIndex: number): void,

  /**
   * Inserts a cancelled todo at the given line index
   */
  insertCancelledTodo(name: string, lineIndex: number): void,

  /**
   * Inserts a scheduled todo at the given line index
   */
  insertScheduledTodo(name: string, lineIndex: number, date: Date): void,

  /**
   * Inserts a quote at the given line index
   */
  insertQuote(name: string, lineIndex: number): void,

  /**
   * Inserts a list (bullet) item at the given line index
   */
  insertList(name: string, lineIndex: number): void,

  /**
   * Inserts a heading at the given line index
   */
  insertHeading(name: string, lineIndex: number, level: 1 | 2 | 3 | 4 | 5 | 6 | 7 | 8): void,

  /**
   * Appends a todo at the end of the note
   */
  appendTodo(title: string): void,

  /**
   * Prepends a todo at the beginning of the note (after the title heading)
   */
  prependTodo(title: string): void,

  /**
   * Appends a paragraph at the end of the note
   */
  appendParagraph(title: string, type: ParagraphType): void,

  /**
   * Prepends a paragraph at the beginning of the note (after the title heading)
   */
  prependParagraph(title: string, type: ParagraphType): void,

  /**
   * Inserts a todo below the given title of a heading
   * (at the beginning or end of existing text)
   * @param {string} title - Text of the todo
   * @param {string} headingTitle - Title of the heading (without '#  Markdown)
   * @param {boolean} shouldAppend - If the todo should be appended at the bottom of existing text
   * @param {boolean} shouldCreate - If the heading should be created if non-existing
   */
  addTodoBelowHeadingTitle(title: string, headingTitle: string, shouldAppend: boolean, shouldCreate: boolean): void,

  /**
   * Inserts a paragraph below the given title of a heading (at the beginning or end of existing text)
   * @param {string} title - Text of the paragraph
   * @param {ParagraphType} paragraphType
   * @param {string} headingTitle - Title of the heading (without '#  Markdown)
   * @param {boolean} shouldAppend - If the todo should be appended at the bottom of existing text
   * @param {boolean} shouldCreate - If the heading should be created if non-existing
   */
  addParagraphBelowHeadingTitle(title: string, paragraphType: ParagraphType, headingTitle: string, shouldAppend: boolean, shouldCreate: boolean): void,

  /**
   * Appends a todo below the given heading index (at the end of existing text)
   * @param title - Text of the todo
   * @param headingLineIndex - Line index of the heading (get the line index from a paragraph object)
   */
  appendTodoBelowHeadingLineIndex(title: string, headingLineIndex: number): void,

  /**
   * Appends a paragraph below the given heading index (at the end of existing text)
   * @param title - Text of the paragraph
   * @param paragraphType
   * @param headingLineIndex - Line index of the heading (get the line index from a paragraph object)
   */
  appendParagraphBelowHeadingLineIndex(title: string, paragraphType: ParagraphType, headingLineIndex: number): void,

  /**
   * Inserts a todo after a given paragraph
   * @param title - Text of the paragraph
   * @param otherParagraph - Another paragraph, get it from `.paragraphs`
   */
  insertTodoAfterParagraph(title: string, otherParagraph: TParagraph): void,

  /**
   * Inserts a todo before a given paragraph
   * @param title - Text of the paragraph
   * @param otherParagraph - Another paragraph, get it from `.paragraphs`
   */
  insertTodoBeforeParagraph(title: string, otherParagraph: TParagraph): void,

  /**
   * Inserts a paragraph after a given paragraph
   * @param title - Text of the paragraph
   * @param otherParagraph - Another paragraph, get it from `.paragraphs`
   * @param paragraphType
   */
  insertParagraphAfterParagraph(title: string, otherParagraph: TParagraph, paragraphType: ParagraphType): void,

  /**
   * Inserts a paragraph before a given paragraph
   * @param title - Text of the paragraph
   * @param otherParagraph - Another paragraph, get it from `.paragraphs`
   * @param paragraphType
   */
  insertParagraphBeforeParagraph(title: string, otherParagraph: TParagraph, paragraphType: ParagraphType): void,

  /**
   * Removes a paragraph at a given line index
   * @param lineIndex - Line index of the paragraph
   */
  removeParagraphAtIndex(lineIndex: number): void,

  /**
   * Removes a given paragraph
   * @param paragraph - Paragraph object to remove, get it from `.paragraphs`
   */
  removeParagraph(paragraph: TParagraph): void,

  /**
   * Removes given paragraphs
   * @param paragraphs - Array of Paragraph object to remove, get it from `.paragraphs`
   */
  removeParagraphs(paragraphs: $ReadOnlyArray<TParagraph>): void,

  /**
   * Updates a given paragraph. Get the paragraph, then modify it and update the text in the note or editor using this method.
   * @param {TParagraph} paragraph - Paragraph object to update, get it from `.paragraphs`
   */
  updateParagraph(paragraph: TParagraph): void,

  /**
   * Updates an array paragraphs. Get the paragraphs, then modify them and update the text in the note or editor using this method.
   * @param paragraphs - Paragraph objects to update, get it from `.paragraphs`
   */
  updateParagraphs(paragraphs: $ReadOnlyArray<TParagraph>): void,

  /**
   * Replaces the text at the given range with the given text
   * @param text - Text to insert
   * @param location - Position to insert at (you can get this using 'renderedSelection' for example)
   * @param length - Amount of characters to replace from the location
   */
  replaceTextInCharacterRange(text: string, location: number, length: number): void,
}

declare var NotePlan: {
  /**
   * Returns the environment information from the operating system:
   * Available from v3.3.2:
   *   .languageCode: string?
   *   .regionCode: string?
   *   .is12hFormat: boolean
   *   .preferredLanguages: [string]
   *   .secondsFromGMT: integer
   *   .localTimeZoneAbbreviation: string
   *   .localTimeZoneIdentifier: string
   *   .isDaylightSavingTime: boolean
   *   .daylightSavingTimeOffset: Double
   *   .nextDaylightSavingTimeTransition: Date
   *   .platform: "macOS" | "iPadOS" | "iOS"
   *   .hasSettings: boolean
   * Available from v3.4.1:
   *   .templateFolder: string (this return path relative to NP's root folder, normally "@Templates")
   *   .version: string (NotePlan's version, for example "3.4.1")
   *   .versionNumber: number (NotePlan's version as integer,for example 341)
   *   .buildVersion: number (NotePlan's build number as integer,for example 730)
   */
  +environment: Object,
  /**
   * The selected sidebar folder (useful when a note is not showing in Editor, which is then null)
   * Note: available from v3.5.1
   */
  +selectedSidebarFolder?: string,
  /**
   * Open the current plugin's config UI, if available.
   * Note: available from v3.3.2 (just for macOS so far)
   */
  showConfigurationView(): Promise<void>,
  /**
   * To reset the caches, particularly in the case where the sidebar turns out incorrect.
   * It's an async operation, but it doesn't return a promise to tell you when it's done.
   * Note: available from v3.5.0
   */
  resetCaches(): void,
  /**
   * Note: Available from v3.5.2
   * Opens the given URL using the default browser (x-callback-urls can also be triggered with this).
   */
  openURL(url: string): void,
}

// Every function made available must be assigned to `globalThis`
// This type ensures that only functions are made available as plugins
declare var globalThis: { [string]: () => mixed }<|MERGE_RESOLUTION|>--- conflicted
+++ resolved
@@ -442,17 +442,10 @@
    * If the command supports it, you can also pass an array of arguments which can contain any type (object, date, string, integer,...)
    * It returns the particular return value of that command which can be a Promise so you can use it with `await`.
    * Note: Available from NotePlan v3.5.2
-<<<<<<< HEAD
    * @param {PluginCommandObject} 
-   * @param {[object]} 
+   * @param {[object]}
    * @return {any} Return value of the command, like a Promise
   */
-=======
-   * @param {PluginCommandObject}
-   * @param {[object]}
-   * @return {any}Return value of the command, like a Promise}
-   */
->>>>>>> d8020799
   invokePluginCommand(command: PluginCommandObject, arguments: [object]): Promise<any>,
   /**
    * Invoke a given command from a plugin using the name and plugin ID, so you don't need to load it from the list.
@@ -462,21 +455,17 @@
    * @param {string}
    * @param {string}
    * @param {[object]}
-   * @return {Return value of the command, like a Promise}
-<<<<<<< HEAD
+   * @return {any} Return value of the command, like a Promise
   */
   invokePluginCommandByName(command: string, pluginId: string, arguments: [object]): Promise<any>,
   /**
+   * Returns an array of paragraphs having the same blockID like the given one (which is also part of the return array). 
+   * You can use `paragraph[0].note` to access the note behind it and make updates via `paragraph[0].note.updateParagraph(paragraph[0])` if you make changes to the content, type, etc (like checking it off as type = "done").
    * Note: Available from v3.5.2
-   * Returns an array of paragraphs having the same blockID like the given one (which is also part of the return array). You can use `paragraph[0].note` to access the note behind it and make updates via `paragraph[0].note.updateParagraph(paragraph[0])` if you make changes to the content, type, etc (like checking it off as type = "done").
    * @param {TParagraph}
    * @return {[TParagraph]}
   */
   referencedBlocks(paragraph: TParagraph): TParagraph
-=======
-   */
-  invokePluginCommandByName(command: string, pluginId: string, arguments: [object]): Promise<any>,
->>>>>>> d8020799
 }
 
 type PluginCommandObject = {
