--- conflicted
+++ resolved
@@ -1164,7 +1164,6 @@
    * @param location - Position to insert at (you can get this using 'renderedSelection' for example)
    * @param length - Amount of characters to replace from the location
    */
-<<<<<<< HEAD
   replaceTextInCharacterRange(
     text: string,
     location: number,
@@ -1188,9 +1187,6 @@
   * Note: available from v3.2.2
   */
   +environment: Object
-=======
-  replaceTextInCharacterRange(text: string, location: number, length: number): void,
->>>>>>> a7cfef14
 }
 
 // Every function made available must be assigned to `globalThis`
