--- conflicted
+++ resolved
@@ -7,11 +7,8 @@
   "plugin.icon": "",
   "plugin.author": "Jonathan Clark & Eduard Metzger",
   "plugin.url": "https://github.com/NotePlan/plugins/tree/main/jgclark.QuickCapture/",
-<<<<<<< HEAD
   "plugin.version": "0.7.0",
-=======
   "plugin.version": "0.6.0",
->>>>>>> 1682bc42
   "plugin.dependencies": [],
   "plugin.script": "script.js",
   "plugin.isRemote": "false",
