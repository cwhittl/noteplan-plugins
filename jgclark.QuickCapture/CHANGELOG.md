--- conflicted
+++ resolved
@@ -1,12 +1,10 @@
 # What's changed in ⚡️ Quick Capture
 
-<<<<<<< HEAD
 ### v0.7.0, 29.8.2021
-- new: with new _configuration setting `textToAppendToTasks`, you can specify text (including hashtags or mentions) that will be appended to all new tasks created using the `/int` command. (Requested by @bcohen44.)  I've extended this to cover all the other relevant commands provided by this plugin.
-=======
+- new: this feature requested by @bcohen44: "with a new _configuration setting `textToAppendToTasks`, you can specify text (including hashtags or mentions) that will be appended to all new tasks created using the `/int` command." I've extended this to cover all the other relevant commands provided by this plugin.
+
 ### v0.6.0, 29.8.2021
-- add: this feature requested by @duclearc: "I want to be able to call the global NotePlan shortcut, and from it (using /qath) add a task to it on the fly to a heading. And if that heading doesn't exist, the plugin should create it." It allows creation of the new header both at the top and bottom of the note.
->>>>>>> 1682bc42
+- new: this feature requested by @duclearc: "I want to be able to call the global NotePlan shortcut, and from it (using /qath) add a task to it on the fly to a heading. And if that heading doesn't exist, the plugin should create it." It allows creation of the new header both at the top and bottom of the note.
 
 ### v0.5.0, 14.8.2021
 - change: `/int` now only looks for `inboxTitle` in the _configuration settings note. If the setting is missing, or doesn't match a note, then the plugin will try to create it, from default settings if necessary. If the empty string (`inboxTitle: ""`) is given, then use the daily note instead 
