--- conflicted
+++ resolved
@@ -52,15 +52,12 @@
     highlightOccurrences: false, // use ==highlight== of matched occurrences in output
     showEmptyOccurrences: false, // if no occurrences found of this string to match, make this clear
     dateStyle: 'link', // where the context for an occurrence is a date, does it get appended as a 'date' using your locale, or as a NP date 'link' ('>date') or 'at' ('@date') or 'none'
-<<<<<<< HEAD
-    // In the following the includes (if specified) takes precedence over excludes ...
+    // Settings for '/insertProgressUpdate'
     progressHeading: 'Progress Update',
     progressHashtags: [], // e.g. ['#gym','#jog']
     progressMentions: [], // e.g. ['@work','@fruitveg','@sleep']
-=======
     // setting for '/weeklyStats':
     weeklyStatsDuration: 14, // number of weeks to look back
->>>>>>> f376c2d4
   },
 `
 export type headingLevelType = 1 | 2 | 3 | 4 | 5
@@ -536,7 +533,7 @@
   includedTerms: [string],
   excludedTerms: [string]
 ): Promise<?[Map<string, number>, Map<string, number>]> {
-  let config = await getConfigSettings()
+  // let config = await getConfigSettings()
 
   // Get all daily notes that are within this time period
   const periodDailyNotes = DataStore.calendarNotes.filter((p) =>
@@ -631,7 +628,7 @@
   includedTerms: [string],
   excludedTerms: [string]
 ): Promise<?[Map<string, number>, Map<string, number>]> {
-  let config = await getConfigSettings()
+  // let config = await getConfigSettings()
 
   // Get all daily notes that are within this time period
   const periodDailyNotes = DataStore.calendarNotes.filter((p) =>
