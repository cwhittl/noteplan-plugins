# 🗃 Summaries plugin

This plugin lets you do the following sorts of things with your daily (calendar) notes:
- list out all the great `@win`s or clever `#idea`s you noted down
- show all the things you had `Gratitude:` for in your journal
- count every time you've noted you've visited  `#family` this month
- sum the length of your `@run()`s last quarter
- automatically add your progress this week against your goal of getting average 8 hours `@sleep()` when you generate your daily note
- count all the times you've met with staff member `@alice` this year so far.
- save the results of any search over all notes.

## Commands
This Plugin provides commands that generate several different sorts of **summaries** and **basic stats from your daily notes**, that are saved back into special NotePlan notes in the Summaries folder. Most start by asking for the time period you wish to operate over:

![time period selection](time-period-selection.jpg)

<<<<<<< HEAD
- **`/saveSearchResults`** searches across all notes (both calendar and projects) for a text string you give. It asks where to save its output: to the curre note, to the Plugin Console, or to a specially-created note in the Summaries folder.  (It will update the previous note with that same title, if it exists.)
- **`/occurrencesInPeriod`** generates all occurences of one or more search terms from the daily notes of the time period you select. It offers you your default search terms (if set by ``), or lets you choose. Where an occurrence is in a daily note, this can be appended as a date in your locale or as a date 'link', as configured below.
<!-- TODO: change to  saveSearchResultsInPeriod -->
- **`/countsInPeriod`** generates some simple counts and other statistics of #hashtags or @mentions that you specify. It asks where to save its output: to screen, to the Plugin Console, or to a specially-created note in the Summaries folder.  (It will update the previous note for that same time period, if it exists.)  
=======
Each command is considered in turn. 
**Please note** that in each of these: 
- all notes in the special folders @Archive and @Trash are **ignored**.  Others can be exluded too using the `foldersToExclude` setting (see below).
- the **searches** are simple ones, not using fuzzy matching or regular expressions.
- these commands require **configuration**. See section below for details of how to add/update the relevant settings for each command.

### `/saveSearchResults`
This command searches across all notes (both calendar and projects) for a text string you give. It asks where to save its output: to the current note, to the Plugin Console, or to a specially-created note in the Summaries folder.  (It will update the previous note with that same title, if it exists.)

The relevant settings for this command are:
- folderToStore: e.g. 'Summaries'
- foldersToExclude: e.g. ['📋 Templates', 'Summaries']
- headingLevel: e.g. 2
- highlightOccurrences: false or true
- dateStyle: e.g.'link'

To see **highlighting** of matching terms in the occurrences output, you'll need to be using a theme that includes highlighting using `==this syntax==`. You can also customise an existing one, adding something like:
```jsonc
{
  ...
    "highlighted": {
      "regex": "(==)([^\\s].+)(==)",
      "backgroundColor": "#55D2D21B",
      "order": 35,
      "matchPosition": 2,
      "isRevealOnCursorRange": true
    },
    "highlighted-left-colon": {
      "regex": "(==)([^\\s].+)(==)",
      "color": "#AA45A2E5",
      "backgroundColor": "#7745A2E5",
      "isMarkdownCharacter": true,
      "isHiddenWithoutCursor": true,
      "isRevealOnCursorRange": true,
      "matchPosition": 1
    },
    "highlighted-right-colon": {
      "regex": "(==)([^\\s].+)(==)",
      "color": "#AA45A2E5",
      "backgroundColor": "#7745A2E5",
      "isMarkdownCharacter": true,
      "isHiddenWithoutCursor": true,
      "isRevealOnCursorRange": true,
      "matchPosition": 3
    },
  ...
}
```

### `/occurrencesInPeriod`
This command generates all occurences of one or more search terms from the daily notes of the time period you select. It offers you your default search terms (if set by the `defaultOccurrences` setting), or lets you choose. Where an occurrence is in a daily note, this can be appended as a date in your locale or as a date 'link'. 

The relevant settings are:
- folderToStore: e.g. 'Summaries'
- foldersToExclude: e.g. ['📋 Templates', 'Summaries']
- headingLevel: e.g. 2
- occurrencesHeading: e.g. 'Occurrences',
- defaultOccurrences: ['idea', '@review', '#question'],
- highlightOccurrences: false or true
- showEmptyOccurrences: false or true
- dateStyle: e.g. 'link'

To visually highlight occurrences, please see the note above.

### `/countsInPeriod`
This command generates some simple counts and other statistics of #hashtags or @mentions that you specify using the following settings:

It asks where to save its output: to screen, to the Plugin Console, or to a specially-created note in the Summaries folder.  (It will update the previous note for that same time period, if it exists.)  
>>>>>>> f376c2d4
For example, it produces for me:

```markdown
# Jan 2022
## #hashtag counts (to 2022-01-14)
#article	1
#bankholiday	1
#closedrings	4
#covidtest	3
...
## @mention counts (to 2022-01-14)
@fruitveg	10	(total 40	average 4.0)
@run	2	(total 10.4	average 5.2)
@sleep	14	(total 103	average 7.4)
...
```

The settings for this command are:
- folderToStore: e.g. 'Summaries'
- foldersToExclude: e.g. ['📋 Templates', 'Summaries']
- headingLevel: e.g. 2
- hashtagCountsHeading: e.g. '#hashtag counts,
- mentionCountsHeading: e.g. '@mention counts'
- showAsHashtagOrMention: true / false
- includeHashtags: e.g. ['#holiday','#jog','#commute','#webinar']
- excludeHashtags: e.g. none
- includeMentions: e.g. ['@work','@fruitveg','@water', '@sleep']
- excludeMentions: e.g. ['@done', '@repeat'],

### `/insertProgressUpdate`
This is a rather niche command to help see progress within the current week or month against numeric items you track. It does this by generating stats for the specified mentions (not hashtags yet) over either the week to date or month to date, and inserts them into the current note. This is designed for use in a Daily Note Template: to use it like this insert the command tag `{{insertProgressUpdate('wtd')}}` (for week to date) or `{{insertProgressUpdate('mtd')}}` (for month to date).   
For example, it produces for me:

```markdown
### Progress Update: Day 14 for Jan 2022
@fruitveg	10	(total 40	average 4.0)
@run	2	(total 10.4	average 5.2)
@sleep	14	(total 103	average 7.4)
@work	11	(total 90	average 8.2)
```

The relevant settings for this command are:
- includeMentions: e.g. ['@work','@fruitveg','@run', '@sleep']
- excludeMentions: e.g. ['@done', '@repeat'],

### `/weeklyStats`
This is a very niche command! It generates stats for the specified mentions and hashtags over a period of consecutive weeks, and write out as a CSV table to 'Summaries/weekly_stats'. This is designed for plotting using the third-party gnuplot tool.

The relevant settings for this command are:
- folderToStore: e.g. 'Summaries'
- weeklyStatsDuration: e.g. 26

## Configuration
In NotePlan v3.4 and above, please click the gear button on the 'Summaries' line in the Plugin Preferences panel. 
For versions before v3.4 you write settings in the first code block of the special `📋 Templates/_configuration` note, in JSON format. The first time the plugin is run it should detect it doesn't have configuration, and offer to write some to this note. Alternatively, in that note, include the following settings you want in its first code block. This is the annotated list of settings, with their defaults:

```jsonc
{
  ...
  summaries: {
    folderToStore: 'Summaries', // folder to store any output files in
    foldersToExclude: ['📋 Templates', 'Summaries'], // list of folders (and their sub-folders) to exlude in these commands. Note that @Trash and @Archive are always excluded
    headingLevel: 2, // use level 1-5 headings when writing output to notes
    // settings for '/countsInPeriod':
    hashtagCountsHeading: '#hashtag counts',
    mentionCountsHeading: '@mention counts',
    showAsHashtagOrMention: true, // if false hide the # or @ symbols
    // In the following the includes (if specified) takes precedence over any excludes.
    // Items in the list need to be included in quotes, separated by commas.
    includeHashtags: [], // e.g. ['#holiday','#jog','#commute','#webinar']
    excludeHashtags: [],
    includeMentions: [], // e.g. ['@work','@fruitveg','@water', '@sleep']
    excludeMentions: ['@done', '@repeat'],
  // settings for '/occurrencesInPeriod':
    occurrencesHeading: 'Occurrences',
    defaultOccurrences: ['idea', '@review', '#question'],
    highlightOccurrences: false, // use ==highlight== of matched occurrences in output
    showEmptyOccurrences: false, // if no occurrences found of this string to match, make this clear
    dateStyle: 'link', // where the context for an occurrence is a date, does it get appended as a `date` using your locale, or as a NP date `link` (`>date`) or `at` (`@date`) or `none`
<<<<<<< HEAD
    includeHashtags: [], // e.g. ['#holiday','#jog','#commute','#webinar']
    excludeHashtags: [],
    includeMentions: [], // e.g. ['@work','@fruitveg','@water', '@sleep']
    // In the following the includes (if specified) takes precedence over excludes ...
    progressHeading: 'Progress Update',
    progressHashtags: [], // e.g. ['#gym','#jog']
    progressMentions: [] // e.g. ['@work','@fruitveg','@sleep']
=======
    // setting for '/weeklyStats':
    weeklyStatsDuration: 14, // number of weeks to look back
>>>>>>> f376c2d4
  },
  ...
}
```
(This example fragment is in JSON5 format: ensure there are commas at the end of all that lines that need them.)

## To do
- test allowing regular expressions as search terms.

## History
NB: `countsInPeriod` command started life as `/stp` (stats for time period) in the Statistics plugin.

Please see the [CHANGELOG](CHANGELOG.md).<|MERGE_RESOLUTION|>--- conflicted
+++ resolved
@@ -14,12 +14,6 @@
 
 ![time period selection](time-period-selection.jpg)
 
-<<<<<<< HEAD
-- **`/saveSearchResults`** searches across all notes (both calendar and projects) for a text string you give. It asks where to save its output: to the curre note, to the Plugin Console, or to a specially-created note in the Summaries folder.  (It will update the previous note with that same title, if it exists.)
-- **`/occurrencesInPeriod`** generates all occurences of one or more search terms from the daily notes of the time period you select. It offers you your default search terms (if set by ``), or lets you choose. Where an occurrence is in a daily note, this can be appended as a date in your locale or as a date 'link', as configured below.
-<!-- TODO: change to  saveSearchResultsInPeriod -->
-- **`/countsInPeriod`** generates some simple counts and other statistics of #hashtags or @mentions that you specify. It asks where to save its output: to screen, to the Plugin Console, or to a specially-created note in the Summaries folder.  (It will update the previous note for that same time period, if it exists.)  
-=======
 Each command is considered in turn. 
 **Please note** that in each of these: 
 - all notes in the special folders @Archive and @Trash are **ignored**.  Others can be exluded too using the `foldersToExclude` setting (see below).
@@ -69,7 +63,7 @@
 }
 ```
 
-### `/occurrencesInPeriod`
+### `/saveSearchResultsInPeriod`
 This command generates all occurences of one or more search terms from the daily notes of the time period you select. It offers you your default search terms (if set by the `defaultOccurrences` setting), or lets you choose. Where an occurrence is in a daily note, this can be appended as a date in your locale or as a date 'link'. 
 
 The relevant settings are:
@@ -88,7 +82,6 @@
 This command generates some simple counts and other statistics of #hashtags or @mentions that you specify using the following settings:
 
 It asks where to save its output: to screen, to the Plugin Console, or to a specially-created note in the Summaries folder.  (It will update the previous note for that same time period, if it exists.)  
->>>>>>> f376c2d4
 For example, it produces for me:
 
 ```markdown
@@ -168,7 +161,6 @@
     highlightOccurrences: false, // use ==highlight== of matched occurrences in output
     showEmptyOccurrences: false, // if no occurrences found of this string to match, make this clear
     dateStyle: 'link', // where the context for an occurrence is a date, does it get appended as a `date` using your locale, or as a NP date `link` (`>date`) or `at` (`@date`) or `none`
-<<<<<<< HEAD
     includeHashtags: [], // e.g. ['#holiday','#jog','#commute','#webinar']
     excludeHashtags: [],
     includeMentions: [], // e.g. ['@work','@fruitveg','@water', '@sleep']
@@ -176,10 +168,8 @@
     progressHeading: 'Progress Update',
     progressHashtags: [], // e.g. ['#gym','#jog']
     progressMentions: [] // e.g. ['@work','@fruitveg','@sleep']
-=======
     // setting for '/weeklyStats':
     weeklyStatsDuration: 14, // number of weeks to look back
->>>>>>> f376c2d4
   },
   ...
 }
