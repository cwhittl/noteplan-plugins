--- conflicted
+++ resolved
@@ -105,10 +105,6 @@
     }
     // The rest can all be slow to generate
     if (sectionCodesToGet.includes('TAG') && config.tagsToShow) {
-<<<<<<< HEAD
-      const tagSections = (await getTaggedSections(config, useDemoData)).filter((s) => s) //get rid of any nulls
-      sections = tagSections.length ? sections.concat(tagSections) : sections
-=======
       // v1:
       // const tagSections = getTaggedSections(config, useDemoData).filter((s) => s) //get rid of any nulls
       // sections = tagSections.length ? sections.concat(tagSections) : sections
@@ -127,7 +123,6 @@
           index++
         }
       }
->>>>>>> 5fc4e3f3
     }
     if (sectionCodesToGet.includes('OVERDUE') && config.showOverdueSection) sections.push(await getOverdueSectionData(config, useDemoData))
     if (sectionCodesToGet.includes('PRIORITY') && config.showPrioritySection) sections.push(await getPrioritySectionData(config, useDemoData))
@@ -562,48 +557,12 @@
  * @param {boolean} [useDemoData=false]
  * @returns {Array<TSection>}
  */
-<<<<<<< HEAD
-export async function getTaggedSections(config: TDashboardSettings, useDemoData: boolean = false): Promise<Array<TSection>> {
-  const startTime = new Date()
-  const tagSections = getTagSectionDetails(removeInvalidTagSections(config))
-  // clo(tagSections)
-  // logInfo('getTaggedSections', `- after getTagSectionDetails:  ${timer(startTime)}`)
-
-  // V1: worked when getTaggedSectionData was synchronous
-  // const output = tagSections.reduce((acc: Array<TSection>, sectionDetail: TSectionDetails, index: number) => {
-  //   const showSettingForTag = config[sectionDetail.showSettingName]
-  //   // logDebug('getTaggedSections', `sectionDetail.sectionName=${sectionDetail.sectionName} showSettingForTag=${showSettingForTag}`)
-  //   if (typeof showSettingForTag === 'undefined' || showSettingForTag) {
-  //     const section = getTaggedSectionData(config, useDemoData, sectionDetail, index)
-  //     if (section) acc.push(section)
-  //   }
-  //   return acc
-  // }, [])
-
-  // V2: now that getTaggedSectionData is asynchronous (which stops us using forEach, and I think map and reduce as well)
-  let index = 0
-  const output: Array<TSection> = []
-  for (const sectionDetail of tagSections) {
-    // $FlowIgnore[invalid-computed-prop]
-    const showSettingForTag = config[sectionDetail.showSettingName]
-    // logDebug('getTaggedSections', `sectionDetail.sectionName=${sectionDetail.sectionName} showSettingForTag=${showSettingForTag}`)
-    if (typeof showSettingForTag === 'undefined' || showSettingForTag) {
-      const section = await getTaggedSectionData(config, useDemoData, sectionDetail, index)
-      if (section) output.push(section)
-    }
-    index++
-  }
-
-  logTimer('getTaggedSections', startTime, `at end`, 1500)
-  return output
-}
-=======
 // export function getTaggedSections(config: TDashboardSettings, useDemoData: boolean = false): Array<TSection> {
 //   const startTime = new Date()
 //   const tagSections = getTagSectionDetails(removeInvalidTagSections(config))
 //   // clo(tagSections)
 //   // logInfo('getTaggedSections', `- after getTagSectionDetails:  ${timer(startTime)}`)
-
+//
 //   const output = tagSections.reduce((acc: Array<TSection>, sectionDetail: TSectionDetails, index: number) => {
 //     // $FlowIgnore[invalid-computed-prop]
 //     const showSettingForTag = config[sectionDetail.showSettingName]
@@ -614,7 +573,6 @@
 //   logTimer('getTaggedSections', startTime, `at end`, 1500)
 //   return output
 // }
->>>>>>> 5fc4e3f3
 
 /**
  * Generate data for a section for items with a Tag/Mention.
@@ -669,12 +627,13 @@
         // $FlowIgnore[unsafe-arithmetic]
         cacheLookupTime = new Date() - cachedOperationStartTime
       }
-      // Note: this is slow (about 1ms per note, so 3100ms for 3250 notes)
+      // Note: this is slow (about 1ms per note, so 3100ms for 3250 notes).
+      // Though JGC has also seen 9,900ms for all notes in the system, so its variable.
       const thisStartTime = new Date()
       const notesWithTag = findNotesMatchingHashtagOrMention(sectionDetail.sectionName, true)
       // $FlowIgnore[unsafe-arithmetic]
       const APILookupTime = new Date() - thisStartTime
-      logInfo('getTaggedSectionData', `- found ${notesWithTag.length} notes with ${sectionDetail.sectionName} in ${timer(thisStartTime)}`)
+      logInfo('getTaggedSectionData', `- found ${notesWithTag.length} notes with ${sectionDetail.sectionName} from API in ${timer(thisStartTime)}`)
 
       if (config?.FFlag_UseTagCache) {
         // Log timing details and comparison
@@ -692,7 +651,7 @@
       }
 
       for (const n of notesWithTag) {
-        const startTime2 = new Date()
+        // const startTime2 = new Date()
         // Don't continue if this note is in an excluded folder
         const thisNoteFolder = getFolderFromFilename(n.filename)
         if (stringListOrArrayToArray(config.excludedFolders, ',').includes(thisNoteFolder)) {
@@ -703,7 +662,7 @@
         // Get the relevant paras from this note
         const paras = n.paragraphs ?? []
         if (paras.length > 500) {
-          const startTime3 = new Date()
+          // const startTime3 = new Date()
           // logTimer('getTaggedSectionData', startTime3, `- found ${paras.length} paras in "${n.filename}"`)
           const content = n.content ?? ''
           // logTimer('getTaggedSectionData', startTime3, `- to pull content from note`)
@@ -750,16 +709,9 @@
         logTimer('getTaggedSectionData', thisStartTime, `- after removeDuplicates -> ${filteredTagParas.length}`)
 
         // Create a much cut-down version of this array that just leaves the content, priority, but also the note's title, filename and changedDate.
-<<<<<<< HEAD
-        // Note: this is a quick operation
-        // $FlowIgnore[class-object-subtyping]
-        const dashboardParas: Array<TParagraphForDashboard> = makeDashboardParas(filteredTagParas)
-        logTimer('getTaggedSectionData', thisStartTime, `- after make dashboardParas -> ${dashboardParas.length}`)
-=======
         // Note: this is a pretty quick operation (3-4ms / item)
         const dashboardParas = makeDashboardParas(filteredTagParas)
         logTimer('getTaggedSectionData', thisStartTime, `- after eliminating dupes -> ${dashboardParas.length}`)
->>>>>>> 5fc4e3f3
 
         totalCount = dashboardParas.length
 
