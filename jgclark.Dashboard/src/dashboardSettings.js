--- conflicted
+++ resolved
@@ -10,7 +10,7 @@
 // Note that filters are automatically created for each section in the dashboard.
 // The filters below are non-section switches that display in the filters menu.
 export const dashboardFilterDefs: Array<TSettingItem> = [
-  { label: 'Filter out lower-priority items?', key: 'filterPriorityItems', type: 'switch', default: false },
+  { label: 'Filter out lower-priority items?', key: 'filterPriorityItems', type: 'switch', default: false, description: 'Whether to hide lower-priority items from appearing in a dashboard section, when there are also higher-priority items in that section.' },
   { label: 'Show referenced items in separate section?', key: 'separateSectionForReferencedNotes', type: 'switch', default: false, refreshAllOnChange: true },
   { label: 'Hide checklist items?', key: 'ignoreChecklistItems', type: 'switch', default: false, refreshAllOnChange: true },
   { label: 'Hide duplicates?', key: 'hideDuplicates', type: 'switch', default: false, description: "Only display one instance of each item, even if it's in multiple sections" },
@@ -42,7 +42,6 @@
     controlsOtherKeys: ["activePerspectiveName", "perspectiveList"]
   },
   {
-<<<<<<< HEAD
     type: 'hidden',
     key: "activePerspectiveName",
     label: "Name of active Perspective",
@@ -69,18 +68,6 @@
     key: "includedFolders",
     label: "Folders to include when finding items",
     description: "Comma-separated list of folder(s) to ignore when searching for open or closed tasks/checklists. This is useful where you are using sync'd lines in search results. (@Trash is always ignored, but other special folders need to be specified, e.g. @Archive, @Templates.)",
-=======
-    key: "useRescheduleMarker",
-    label: "When (re)scheduling an item, also show it as a scheduled item in main Editor?",
-    description: "If set then it uses the '[>]' marker in the underlying Markdown which is shown with 🕓 in the main Editor",
-    type: 'switch',
-    default: true,
-  },
-  {
-    key: "ignoreTasksWithPhrase",
-    label: "Ignore items in calendar sections with this phrase(s)",
-    description: "If set, open tasks/checklists with this word or tag will be ignored, and not counted as open or closed. This is useful for situations where completing the item is outside your control. Note: This doesn't apply to the Tag/Mention section, which has its own setting. To include more than one phrase, separate them by commas.",
->>>>>>> c092b5ff
     type: 'input',
     default: "@Archive, @Templates, Saved Searches",
     compactDisplay: true,
@@ -124,6 +111,15 @@
     type: 'switch',
     default: false,
     compactDisplay: true,
+    controlsOtherKeys: ["useRescheduleMarker"]
+  },
+  {
+    key: "useRescheduleMarker",
+    label: "When (re)scheduling an item, also show it as a scheduled item in main Editor?",
+    description: "If set then it uses the '[>]' marker in the underlying Markdown which is shown with 🕓 in the main Editor",
+    type: 'switch',
+    default: true,
+    dependsOnKey: 'rescheduleNotMove',
   },
   {
     key: "moveSubItems",
@@ -259,7 +255,8 @@
   },
   {
     type: 'heading',
-    label: "Logging: Please use the NotePlan Preferences Pane for the Dashboard Plugin to change logging settings."
+    label: "Logging",
+    description: "Please use the NotePlan Preferences Pane for the Dashboard Plugin to change logging settings."
   },
 ]
 
