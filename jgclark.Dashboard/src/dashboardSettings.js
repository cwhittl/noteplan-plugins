// @flow
//-----------------------------------------------------------------------------
// Settings for the dashboard - loaded/set in React Window
// Last updated 2024-07-09 for v2.0.1 by @jgclark
//-----------------------------------------------------------------------------

import type { TDropdownItem } from "./types.js"
import { clo } from '@helpers/react/reactDev'

// Filters are rendered in the file filterDropdownItems
// Note that filters are automatically created for each section in the dashboard
// The filters below are non-section switches that display in the filters menu
export const dashboardFilterDefs = [
  { label: 'Filter out lower-priority items?', key: 'filterPriorityItems', default: false },
  { label: 'Show referenced items in separate section?', key: 'separateSectionForReferencedNotes', default: false, refreshAllOnChange: true },
  { label: 'Hide checklist items?', key: 'ignoreChecklistItems', default: false, refreshAllOnChange: true },
  { label: 'Hide duplicates?', key: 'hideDuplicates', default: false, description: "Only display one instance of each item, even if it's in multiple sections" },
  { label: 'Hide priority markers?', key: 'hidePriorityMarkers', default: false, description: "Hide the '>>', '!!', '!', and '!!' priority markers (assuming your theme shows them visually)" },
  { label: 'Include note link for tasks?', key: 'includeTaskContext', default: true, description: "Whether to show the note link for an open task or checklist" },
  { label: 'Include folder name in note link?', key: 'includeFolderName', default: true, description: "Whether to include the folder name when showing a note link" },
  { label: 'Include scheduled date for tasks?', key: 'includeScheduledDates', default: true, description: "Whether to display scheduled >dates for tasks in dashboard view" },
  { label: 'Exclude tasks that include time blocks', key: 'excludeTasksWithTimeblocks', default: false, description: "Whether to stop display of open tasks that contain a time block" },
  { label: 'Exclude checklists that include time blocks?', key: 'excludeChecklistsWithTimeblocks', default: false, description: "Whether to stop display of open checklists that contain a time block" },
]

export const dashboardSettingDefs = [
  {
    key: "rescheduleNotMove",
    label: "Reschedule items in place, rather than move?",
    description: "When updating the due date on an open item in a calendar note, if set this will update its scheduled date in its current note, rather than move it.",
    type: 'switch',
    default: false,
  },
  {
    key: "ignoreTasksWithPhrase",
    label: "Ignore items in calendar sections with this phrase(s)",
    description: "If set, open tasks/checklists with this word or tag will be ignored, and not counted as open or closed. This is useful for situations where completing the item is outside your control. Note: This doesn't apply to the Tag/Mention section, which has its own setting. To include more than one phrase, separate them by commas.",
    type: 'input',
    default: "#waiting",
  },
  {
    key: "ignoreFolders",
    label: "Folders to ignore when finding items",
    description: "Comma-separated list of folder(s) to ignore when searching for open or closed tasks/checklists. This is useful where you are using sync'd lines in search results.",
    type: 'input',
    default: "@Archive, Saved Searches",
  },
  {
    key: "maxItemsToShowInSection",
    label: "Max number of items to show in a section?",
    description: "The Dashboard isn't designed to show very large numbers of tasks. This gives the maximum number of items that will be shown at one time in the Overdue and Tag sections.",
    type: 'input',
    default: "30",
  },
  {
    key: "newTaskSectionHeading",
    label: "Section heading to add/move new tasks under",
    description: "When moving an item to a different calendar note, or adding a new item, this sets the Section heading to add it under. (Don't include leading #s.) If the heading isn't present, it will be added at the top of the note. If this is left empty, then new tasks will appear at the top of the note.",
    type: 'input',
    default: "Tasks",
  },
  {
    key: "newTaskSectionHeadingLevel",
    label: "Heading level for new Headings",
    description: "Heading level (1-5) to use when adding new headings in notes.",
    type: 'input',
    default: "2",
  },
  {
    key: "moveSubItems",
    label: "Move sub-items with the item?",
    description: "If set, then indented sub-items of an item will be moved if the item is moved to a different note.",
    type: 'switch',
    default: true,
  },
  {
    key: "useTodayDate",
    label: "Use 'today' to schedule tasks for today?",
    description: "When scheduling a task for today, if this is set this will use '>today' to schedule the task; if it is not set it will use the current date.",
    type: 'switch',
    default: true,
  },
  {
    key: "dashboardTheme",
    label: "Theme to use for Dashboard",
    description: "If this is set to a valid Theme name from among those you have installed, this Theme will be used instead of your current Theme. Leave blank to use your current Theme.",
    type: 'input',
    default: "",
  },
  {
    type: 'separator',
  },
  {
    type: 'heading',
    label: "Overdue Tasks section",
  },
  {
    key: "overdueSortOrder",
    label: "Sort order for Overdue tasks",
    description: "The order to show the Overdue tasks: 'priority' shows the higher priority (from `>>`, `!!!`, `!!` and `!` markers), 'earliest' by earliest modified date of the note, or 'most recent' changed note.",
    type: 'combo',
    options: ["priority", "earliest", "most recent"],
    default: "priority",
  },
  // {
  //   key: "updateOverdueOnTrigger",
  //   hidden: true,
  //   label: "Update Overdue section when triggered?",
  //   description: "If true then the 'Overdue' section will be updated even when the update comes from being triggered by a change to the daily note.",
  //   type: 'switch',
  //   default: true,
  // },
  {
    type: 'separator',
  },
  {
    type: 'heading',
    label: "Tag/Mention section",
  },
  {
    key: "tagsToShow",
    label: "#tag/@mention(s) to show",
    description: "If this is set as a #hashtag or @mention, then all open tasks that contain it are shown in a separate section. This is a good way to show all `#next` actions, for example. Further, this can be used to turn this into a 'deferred' section, by setting the tag to show here the same tag that is also set to be ignored in the calendar sections above. May also be more than one, separated by a comma. NOTE: These tasks will only show up in their separate section, unless you have the 'Hide Duplicates' option turned OFF.",
    type: 'input',
    default: "",
  },
  {
    key: "ignoreTagMentionsWithPhrase",
    label: "Ignore items in this section with this phrase",
    description: "Open tasks/checklists in this section will be ignored if they include this phrase.",
    type: 'input',
    default: "",
  },
  {
    key: "updateTagMentionsOnTrigger",
    hidden: true,
    label: "Update items in this section when triggered?",
    description: "If true then the 'Tag/Mention' section will be updated even when the update comes from being triggered by a change to the daily note.",
    type: 'switch',
    default: true,
  },
  {
    type: 'separator',
  },
  {
    type: 'heading',
    label: "Automatic Refresh"
  },
  {
    key: "autoAddTrigger",
    label: "Add dashboard auto-update trigger when dashboard opened?",
    description: "Whether to add the auto-update trigger to the frontmatter to the current note when the dashboard is opened. This will ensure an immediate Dashboard refresh is triggered when the note is changed.",
    type: 'switch',
    default: false,
  },
  {
    key: "autoUpdateAfterIdleTime", // aka "autoRefresh"
    label: "Automatic Update frequency",
    description: "If set to any number > 0, the Dashboard will automatically refresh your data when the window is idle for a certain number of minutes.",
    type: 'input',
    default: "0",
  },
  {
    type: 'separator',
  },
  {
    type: 'heading',
    label: "Interactive Processing"
  },
  {
    key: "enableInteractiveProcessing",
    label: "Enable interactive processing for each section?",
    description: "If enabled, the Dashboard will display a button that will loop through all the open items in a given section and prompt you to act on them.",
    type: 'switch',
    default: true,
  },
  {
    key: "interactiveProcessingHighlightTask",
    label: "Open note and highlight task when processing?",
    description: "If enabled, the Dashboard will open the note in the Editor and highlight the task in the note when it is processed. If this is turned, off, you can always open the note by clicking the task title in the dialog window",
    type: 'switch',
    default: false,
  },
  {
    key: "enableInteractiveProcessingTransitions",
    label: "Show interactive processing transitions?",
    description: "By default, interactive processing will show a shrink/grow transition between each item to be processed. You can turn these off if you prefer.",
    type: 'switch',
    default: true,
  },
  {
    type: 'separator',
  },
  {
    type: 'heading',
    label: "Logging: Can be turned on in the NotePlan Preferences Pane for the Dashboard Plugin"
  },
]
export const createDashboardSettingsItems = (allSettings: TAnyObject /*, pluginSettings: TAnyObject */): Array<TDropdownItem> => {
  return dashboardSettingDefs.map(setting => {
    switch (setting.type) {
      case 'separator':
        return {
          type: 'separator',
        }
      case 'heading':
      case 'header':
        return {
          label: setting.label || '',
          type: 'heading',
        }
      case 'switch':
        return {
          label: setting.label || '',
          key: setting.key,
          type: 'switch',
<<<<<<< HEAD
          checked: dashboardSettingDefs[setting.key] ?? /* pluginSettings[setting.key] ?? */ setting.default,
=======
          checked: allSettings[setting.key] ?? /* pluginSettings[setting.key] ?? */ setting.default,
>>>>>>> 14cbe841
          description: setting.description,
        }
      case 'input':
        return {
          label: setting.label || '',
          key: setting.key,
          type: 'input',
<<<<<<< HEAD
          value: dashboardSettingDefs[setting.key] ?? /* pluginSettings[setting.key] ?? */ setting.default,
=======
          value: allSettings[setting.key] ?? /* pluginSettings[setting.key] ?? */ setting.default,
>>>>>>> 14cbe841
          description: setting.description,
        }
      case 'combo':
        return {
          label: setting.label || '',
          key: setting.key,
          type: 'combo',
<<<<<<< HEAD
          value: dashboardSettingDefs[setting.key] ?? /* pluginSettings[setting.key] ?? */ setting.default,
=======
          value: allSettings[setting.key] ?? /* pluginSettings[setting.key] ?? */ setting.default,
>>>>>>> 14cbe841
          options: setting.options,
          description: setting.description,
        }
      default:
        return {
          label: setting.label || '',
          key: setting.key || '',
          type: 'text',
<<<<<<< HEAD
          value: dashboardSettingDefs[setting.key] ?? /* pluginSettings[setting.key] ?? */ setting.default,
=======
          value: allSettings[setting.key] ?? /* pluginSettings[setting.key] ?? */ setting.default,
>>>>>>> 14cbe841
          description: setting.description,
        }
    }
  })
}<|MERGE_RESOLUTION|>--- conflicted
+++ resolved
@@ -197,7 +197,8 @@
   },
 ]
 export const createDashboardSettingsItems = (allSettings: TAnyObject /*, pluginSettings: TAnyObject */): Array<TDropdownItem> => {
-  return dashboardSettingDefs.map(setting => {
+  // FIXME(@dwertheimer): next line is failing "allSettings.map is not a function"; I've clearly made a mistake somewhere in updating this
+  return allSettings.map(setting => {
     switch (setting.type) {
       case 'separator':
         return {
@@ -214,11 +215,7 @@
           label: setting.label || '',
           key: setting.key,
           type: 'switch',
-<<<<<<< HEAD
           checked: dashboardSettingDefs[setting.key] ?? /* pluginSettings[setting.key] ?? */ setting.default,
-=======
-          checked: allSettings[setting.key] ?? /* pluginSettings[setting.key] ?? */ setting.default,
->>>>>>> 14cbe841
           description: setting.description,
         }
       case 'input':
@@ -226,11 +223,7 @@
           label: setting.label || '',
           key: setting.key,
           type: 'input',
-<<<<<<< HEAD
           value: dashboardSettingDefs[setting.key] ?? /* pluginSettings[setting.key] ?? */ setting.default,
-=======
-          value: allSettings[setting.key] ?? /* pluginSettings[setting.key] ?? */ setting.default,
->>>>>>> 14cbe841
           description: setting.description,
         }
       case 'combo':
@@ -238,11 +231,7 @@
           label: setting.label || '',
           key: setting.key,
           type: 'combo',
-<<<<<<< HEAD
           value: dashboardSettingDefs[setting.key] ?? /* pluginSettings[setting.key] ?? */ setting.default,
-=======
-          value: allSettings[setting.key] ?? /* pluginSettings[setting.key] ?? */ setting.default,
->>>>>>> 14cbe841
           options: setting.options,
           description: setting.description,
         }
@@ -251,11 +240,7 @@
           label: setting.label || '',
           key: setting.key || '',
           type: 'text',
-<<<<<<< HEAD
           value: dashboardSettingDefs[setting.key] ?? /* pluginSettings[setting.key] ?? */ setting.default,
-=======
-          value: allSettings[setting.key] ?? /* pluginSettings[setting.key] ?? */ setting.default,
->>>>>>> 14cbe841
           description: setting.description,
         }
     }
