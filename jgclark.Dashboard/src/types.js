// @flow
//-----------------------------------------------------------------------------
// Types for Dashboard code
<<<<<<< HEAD
// Last updated 2024-10-24 for v2.0.7 by @jgclark
=======
// Last updated 2024-09-13 for v2.1.0.a10 by @jgclark
>>>>>>> b5f5cb77
//-----------------------------------------------------------------------------
// Types for Settings

import type { TSettingItem } from '../../np.Shared/src/react/DynamicDialog/DynamicDialog'
export type { TSettingItem } from '../../np.Shared/src/react/DynamicDialog/DynamicDialog' // for now because it was imported in lots of places

export type TDashboardLoggingConfig = {
  _logLevel: string,
  _logTimer: boolean,
}

export type TNotePlanSettings = {
  defaultFileExtension: string,
  doneDatesAvailable: boolean,
  timeblockMustContainString: string,
}

export type TDashboardSettings = {
  showPerspectives: boolean,
  activePerspectiveName: string,
  // perspectives: Array<TPerspectiveDef>,
  separateSectionForReferencedNotes: boolean,
  filterPriorityItems: boolean, // also kept in a DataStore.preference key
  dashboardTheme: string,
  hideDuplicates: boolean,
  hidePriorityMarkers: boolean,
  showParentChildMarkers: boolean,
  ignoreItemsWithTerms: string, // Note: Run through stringListOrArrayToArray() before use // was 'ignoreTagMentionsWithPhrase'
  ignoreChecklistItems: boolean,
  excludedFolders: string, // Note: Run through stringListOrArrayToArray() before use
  includedFolders: string, // Note: Run through stringListOrArrayToArray() before use
  includeFolderName: boolean, // TODO(later): ideally rename to show...
  includeScheduledDates: boolean, // TODO(later): ideally rename to show...
  includeTaskContext: boolean, // TODO(later): ideally rename to show...
  rescheduleNotMove: boolean,
  useRescheduleMarker: boolean,
  newTaskSectionHeading: string,
  newTaskSectionHeadingLevel: number,
  // autoAddTrigger: boolean, // Note: removed in v2.1
  excludeChecklistsWithTimeblocks: boolean,
  excludeTasksWithTimeblocks: boolean,
  showYesterdaySection: boolean,
  showTomorrowSection: boolean,
  showWeekSection: boolean,
  showMonthSection: boolean,
  showQuarterSection: boolean,
  showOverdueSection: boolean,
  showPrioritySection: boolean,
  showProjectSection: boolean,
  maxItemsToShowInSection: number,
  overdueSortOrder: string,
  tagsToShow: string, // Note: Run through stringListOrArrayToArray() before use
  updateTagMentionsOnTrigger: boolean, // TODO(later): now marked as deprecated
  useTodayDate: boolean,
  FFlag_ForceInitialLoadForBrowserDebugging: boolean, // to
  lookBackDaysForOverdue: number,
  FFlag_HardRefreshButton: boolean,
  autoUpdateAfterIdleTime: number,
  moveSubItems: boolean,
  enableInteractiveProcessing: boolean,
  interactiveProcessingHighlightTask: boolean,
  enableInteractiveProcessingTransitions: boolean,
  settingsMigrated: boolean,
  displayDoneCounts: boolean,
  // sharedSettings: any, // Note: no longer needed after settings refactor
  lastChange: string, // not really a setting, but a way to track the last change made
}

export type TDashboardPluginSettings = {
  ...TDashboardLoggingConfig,
  pluginID: string,
  dashboardSettings: string,
  perspectiveSettings: string,
}

export type TPerspectiveDef = {
  name: string,
  dashboardSettings: TDashboardSettings,
  isModified: boolean,
}

export type TPerspectiveSettings = Array<TPerspectiveDef>

//-----------------------------------------------------------------------------
// Other types

export type TSectionCode = 'DT' | 'DY' | 'DO' | 'W' | 'M' | 'Q' | 'TAG' | 'PRIORITY' | 'OVERDUE' | 'PROJ' // where DT = today, DY = yesterday, TAG = Tag, PROJ = Projects section

export type TSectionDetails = { sectionCode: TSectionCode, sectionName: string, showSettingName: string }

// details for a section
export type TSection = {
  ID: string,
  name: string, // display name 'Today', 'This Week', 'This Month' ... 'Projects', 'Done'
  showSettingName: string, // setting for whether to hide this section
  sectionCode: TSectionCode,
  description: string,
  sectionItems: Array<TSectionItem>,
  FAIconClass?: string, // CSS class to show FA Icons
  sectionTitleClass: string, // CSS class
  sectionFilename?: string, // filename for relevant calendar (or not given if a non-calendar section)
  actionButtons?: Array<TActionButton>,
  generatedDate?: Date, // note different from lastFullRefresh on whole project
  totalCount?: number, // for when not all possible items are passed in pluginData
  doneCounts?: TDoneCount, // number of tasks and checklists completed today etc.
}

<<<<<<< HEAD
export type TItemType = 'open' | 'checklist' | 'itemCongrats' | 'project' | 'filterIndicator'
=======
export type TItemType = 'open' | 'checklist' | 'itemCongrats' | 'project' | 'projectCongrats' | 'filterIndicator'
>>>>>>> b5f5cb77

// an item within a section, with optional TParagraphForDashboard
export type TSectionItem = {
  ID: string,
  // sectionCode: TSectionCode, // might want this in future
  itemType: TItemType,
  para?: TParagraphForDashboard /* where it is a paragraph-type item (not 'project') */,
  project?: TProjectForDashboard,
  updated?: boolean, // used to keep deletes from confusing the dialog which is waiting for updates to the same line
  // updated will be set by the copyUpdatedSectionItemData function when content is modified
}

// reduced paragraph definition
export type TParagraphForDashboard = {
  filename: string,
  noteType: NoteType /* Notes | Calendar */,
  title?: string, // not present for Calendar notes
  type: ParagraphType, // paragraph type
  prefix?: string,
  content: string,
  rawContent: string,
  priority: number,
  blockId?: string,
  timeStr?: string, // = used to order extended paragraphs. TODO: Can it be consolidated with .startTime?
  startTime?: string, // this is still definitely used to style time blocks
  endTime?: string,
  changedDate?: Date, // required for sorting items in display
  hasChild?: boolean, // whether it has child item(s)
  isAChild?: boolean, // whether it is a child item
  indentLevel: number, // indent level (i.e. children will be 1+)
}

// a project item within a section
export type TProjectForDashboard = {
  filename: string /* of the note the task originally comes from (not the Calendar it might be referenced to) */,
  title: string /* of the note the task originally comes from (not the Calendar it might be referenced to) */,
  reviewInterval: string /* from the Project instance */,
  percentComplete: number /* from the Project instance */,
  lastProgressComment: string /* from the Project instance */,
  nextReviewDays: number /* from the Project instance */,
}

// details for a UI button
export type TActionButton = {
  display: string,
  actionPluginID: string,
  actionName: TActionType,
  actionParam: string /* NB: all have to be passed as a string for simplicity */,
  postActionRefresh?: Array<TSectionCode>,
  tooltip: string,
  formFields?: Array<TSettingItem>,
  submitOnEnter?: boolean,
}

export type TActionType =
  | 'addChecklist'
  | 'addProgress'
  | 'addTask'
  | 'cancelProject'
  | 'cancelTask'
  | 'completeProject'
  | 'completeTask'
  | 'completeTaskThen'
  | 'completeChecklist'
  | 'cancelChecklist'
  | 'cyclePriorityStateUp'
  | 'cyclePriorityStateDown'
  | 'dashboardSettingsChanged'
  | 'deleteItem'
<<<<<<< HEAD
  | 'moveAllThisWeekNextWeek'
=======
  | 'incrementallyRefreshSections'
>>>>>>> b5f5cb77
  | 'moveAllTodayToTomorrow'
  | 'moveAllYesterdayToToday'
  | 'moveFromCalToCal'
  | 'moveToNote'
  | 'onClickDashboardItem'
  | 'perspectiveSettingsChanged'
  | 'refresh'
  | 'refreshSomeSections'
  | 'reviewFinished'
  | 'scheduleAllOverdueToday'
  | 'setNewReviewInterval'
  | 'setNextReviewDate'
  | 'showNoteInEditorFromFilename'
  | 'showNoteInEditorFromTitle'
  | 'showLineInEditorFromFilename'
  | 'showLineInEditorFromTitle'
  // | 'setSpecificDate'
  | 'startReviews'
  | '(not yet set)'
  // | 'turnOffPriorityItemsFilter'
  | 'toggleType'
  | 'togglePauseProject'
  | 'unknown'
  | 'unscheduleItem'
  | 'updateItemContent'
  | 'rescheduleItem'
  | 'windowWasResized'
  | 'windowReload'
  | 'windowResized'
  | 'addNewPerspective'
  | 'commsBridgeTest'

export type TControlString =
  | 't'
  | '+1d'
  | '+1b'
  | '+2d'
  | '+0w'
  | '+1w'
  | '+2w'
  | '+0m'
  | '+0q'
  | 'canceltask'
  | 'movetonote'
  | 'priup'
  | 'pridown'
  | 'tog'
  | 'commpletethen'
  | 'unsched'
  | 'finish'
  | 'nr+1w'
  | 'nr+2w'
  | 'nr+1m'
  | 'nr+1q'

// for passing messages from React Window to plugin
export type MessageDataObject = {
  item?: TSectionItem, // optional because REFRESH doesn't need anything else
  // itemID?: string, // we think this isn't needed
  actionType: TActionType, // main verb (was .type)
  controlStr?: TControlString, // further detail on actionType
  updatedContent?: string, // where we have made an update in React window
  newSettings?: string /* either reactSettings or dashboardSettings depending on actionType */,
  modifierKey?: any /* used when modifier key is pressed with an action */,
  sectionCodes?: Array<TSectionCode>, // needed for processActionOnReturn to be able to refresh some but not all sections
  toFilename?: string,
  newDimensions?: { width: number, height: number },
  settings?: TDashboardSettings | TPerspectiveSettings,
  perspectiveSettings?: TPerspectiveSettings,
  filename?: string /* only used when actionType = 'showNoteInEditorFromFilename', otherwise filename comes from the item */,
  logMessage?: string,
  userInputObj?: TAnyObject,
}

/**
 * Each called function should use this standard return object
 */

export type TActionOnReturn =
  | 'UPDATE_LINE_IN_JSON'
  | 'REMOVE_LINE_FROM_JSON'
  | 'REFRESH_SECTION_IN_JSON'
  | 'REFRESH_ALL_SECTIONS'
  | 'REFRESH_ALL_CALENDAR_SECTIONS'
  | 'START_DELAYED_REFRESH_TIMER'

export type TBridgeClickHandlerResult = {
  success: boolean,
  updatedParagraph?: TParagraph,
  actionsOnSuccess?: Array<TActionOnReturn>, // actions to perform after return
  sectionCodes?: Array<TSectionCode>, // needed for processActionOnReturn to be able to refresh some but not all sections
  errorMsg?: string,
}

export type TClickPosition = {
  clientX: number,
  clientY: number,
}

export type TDialogData = {
  isOpen: boolean,
  isTask?: boolean,
  clickPosition?: TClickPosition,
  details?: MessageDataObject,
}

export type TReactSettings = {
  lastChange?: string /* settings will be sent to plugin for saving unless lastChange starts with underscore */,
  dialogData?: TDialogData,
  interactiveProcessing?: TInteractiveProcessing,
}

export type TPluginData = {
  dashboardSettings: any,
  perspectiveSettings: any,
  logSettings: any /* logging settings from plugin preferences */,
  notePlanSettings: any /* for copies of some app settings */,
  refreshing?: Array<TSectionCode> | boolean /* true if all, or array of sectionCodes if some */,
  sections: Array<TSection>,
  lastFullRefresh: Date /* localized date string new Date().toLocaleString() */,
  themeName: string /* the theme name used when generating the dashboard */,
  platform: string /* the platform used when generating the dashboard */,
  demoMode: boolean /* use fake content for demo purposes */,
  totalDoneCounts?: TDoneCount,
<<<<<<< HEAD
  startDelayedRefreshTimer?: boolean, /* start the delayed refresh timer hack set in post processing commands*/
=======
  startDelayedRefreshTimer?: boolean /* start the delayed refresh timer hack set in post processing commands*/,
>>>>>>> b5f5cb77
  version: string,
}

export type TSettingItemType = 'switch' | 'input' | 'input-readonly' | 'combo' | 'number' | 'text' | 'separator' | 'heading' | 'header' | 'hidden' | 'perspectiveList'

export type TPluginCommandSimplified = {
  commandName: string,
  pluginID: string,
  commandArgs: $ReadOnlyArray<mixed>,
}

export type TItemToProcess = {
  ...TSectionItem,
  processed?: boolean,
}

export type TInteractiveProcessing =
  | {
      sectionName: string,
      currentIPIndex: number,
      totalTasks: number,
      clickPosition: TClickPosition,
      startingUp?: boolean,
      visibleItems?: Array<TItemToProcess>,
    }
  | false

export type TDoneCount = {
  completedTasks: number,
  // completedChecklists: number,
  lastUpdated: Date,
}

export type TDoneTodayNotes = {
  filename: string,
  counts: TDoneCount,
}<|MERGE_RESOLUTION|>--- conflicted
+++ resolved
@@ -1,11 +1,7 @@
 // @flow
 //-----------------------------------------------------------------------------
 // Types for Dashboard code
-<<<<<<< HEAD
-// Last updated 2024-10-24 for v2.0.7 by @jgclark
-=======
 // Last updated 2024-09-13 for v2.1.0.a10 by @jgclark
->>>>>>> b5f5cb77
 //-----------------------------------------------------------------------------
 // Types for Settings
 
@@ -113,11 +109,7 @@
   doneCounts?: TDoneCount, // number of tasks and checklists completed today etc.
 }
 
-<<<<<<< HEAD
-export type TItemType = 'open' | 'checklist' | 'itemCongrats' | 'project' | 'filterIndicator'
-=======
 export type TItemType = 'open' | 'checklist' | 'itemCongrats' | 'project' | 'projectCongrats' | 'filterIndicator'
->>>>>>> b5f5cb77
 
 // an item within a section, with optional TParagraphForDashboard
 export type TSectionItem = {
@@ -187,11 +179,8 @@
   | 'cyclePriorityStateDown'
   | 'dashboardSettingsChanged'
   | 'deleteItem'
-<<<<<<< HEAD
   | 'moveAllThisWeekNextWeek'
-=======
   | 'incrementallyRefreshSections'
->>>>>>> b5f5cb77
   | 'moveAllTodayToTomorrow'
   | 'moveAllYesterdayToToday'
   | 'moveFromCalToCal'
@@ -316,12 +305,7 @@
   platform: string /* the platform used when generating the dashboard */,
   demoMode: boolean /* use fake content for demo purposes */,
   totalDoneCounts?: TDoneCount,
-<<<<<<< HEAD
-  startDelayedRefreshTimer?: boolean, /* start the delayed refresh timer hack set in post processing commands*/
-=======
   startDelayedRefreshTimer?: boolean /* start the delayed refresh timer hack set in post processing commands*/,
->>>>>>> b5f5cb77
-  version: string,
 }
 
 export type TSettingItemType = 'switch' | 'input' | 'input-readonly' | 'combo' | 'number' | 'text' | 'separator' | 'heading' | 'header' | 'hidden' | 'perspectiveList'
