--- conflicted
+++ resolved
@@ -149,17 +149,6 @@
   const addNewActionButtons = isDesktop ? section.actionButtons?.filter((b) => b.actionName.startsWith('add')) : []
   let processActionButtons = isDesktop ? section.actionButtons?.filter((b) => !b.actionName.startsWith('add')) : []
 
-<<<<<<< HEAD
-  // Add formFields to addNewActionButtons
-  // TODO: finish this.  Commenting out for now as I can't figure out the handleCommandButtonClick.
-  if (addNewActionButtons) {
-    for (const button of addNewActionButtons) {
-      button.formFields = [{ type: 'input', label: 'Item:', key: 'newContent', focus: true }]
-    }
-  }
-
-=======
->>>>>>> 903bd192
   // If we have no data items to show (other than a congrats message), only show its 'add...' buttons
   if (numItemsToShow === 1 && ['itemCongrats', 'projectCongrats'].includes(itemsToShow[0].itemType)) {
     processActionButtons = []
