// @flow
//--------------------------------------------------------------------------
// Dashboard React component to show a whole Dashboard Section
// Called by Dashboard component.
<<<<<<< HEAD
// Last updated 2024-10-23 for v2.0.7 by @jgclark
=======
// Last updated 2024-09-18 for v2.1.0.a11 by @jgclark
>>>>>>> b5f5cb77
//--------------------------------------------------------------------------

//--------------------------------------------------------------------------
// Imports
//--------------------------------------------------------------------------
import React, { useState, useEffect, useCallback } from 'react'
import type { TSection, TSectionItem, TActionButton } from '../../../types.js'
import CommandButton from '../CommandButton.jsx'
import ItemGrid from '../ItemGrid.jsx'
import TooltipOnKeyPress from '../ToolTipOnModifierPress.jsx'
import { useAppContext } from '../AppContext.jsx'
// import useInteractiveProcessing from './useInteractiveProcessing.jsx'
import useSectionSortAndFilter from './useSectionSortAndFilter.jsx'
import { logDebug, logError, JSP, clo } from '@helpers/react/reactDev'
import { extractModifierKeys } from '@helpers/react/reactMouseKeyboard.js'

//--------------------------------------------------------------------------
// Type Definitions
//--------------------------------------------------------------------------
type SectionProps = {
  section: TSection,
  onButtonClick: (button: TActionButton) => void,
};

//--------------------------------------------------------------------------
// Section Component Definition
//--------------------------------------------------------------------------
const Section = ({ section, onButtonClick }: SectionProps): React$Node => {
  //----------------------------------------------------------------------
  // Context
  //----------------------------------------------------------------------
  const { dashboardSettings, reactSettings, setReactSettings, pluginData, sendActionToPlugin } = useAppContext()

  //----------------------------------------------------------------------
  // State
  //----------------------------------------------------------------------
  const [items, setItems] = useState < Array < TSectionItem >> ([])

  //----------------------------------------------------------------------
  // Constants
  // ---------------------------------------------------------------------
  const { sectionFilename, totalCount } = section
  const titleStyle = sectionFilename ? { cursor: 'pointer' } : {}

  //----------------------------------------------------------------------
  // Effects
  //----------------------------------------------------------------------
  useEffect(() => {
    if (!section) {
      logError('Section', `❓ No Section passed in.`)
      return
    }

    // $FlowIgnore[invalid-computed-prop]
    if (dashboardSettings && section.showSettingName && dashboardSettings[section.showSettingName] === false) {
      return
    }

    let sectionItems = section.sectionItems
    if (!sectionItems || sectionItems.length === 0) {
<<<<<<< HEAD
      if (section.ID !== '0') {
        sectionItems = []
      } else {
        logDebug('Section', `Section 0 doesn't have any sectionItems, so display congrats message`)
        sectionItems = [{
          ID: '0-Congrats',
          itemType: 'itemCongrats',
        }]
=======
      switch (section.ID) {
        case '0':
          logDebug('Section', `Section 0 (DT) doesn't have any sectionItems, so display congrats message`)
          sectionItems = [{
            ID: '0-Congrats',
            itemType: 'itemCongrats',
          }]
          break
        case '14':
          logDebug('Section', `Section 14 (PROJ) doesn't have any sectionItems, so display congrats message`)
          sectionItems = [{
            ID: '14-Congrats',
            itemType: 'projectCongrats',
          }]
          break
        default:
          sectionItems = []
>>>>>>> b5f5cb77
      }
    }

    setItems(sectionItems)
  }, [section, dashboardSettings])

  //----------------------------------------------------------------------
  // Hooks
  //----------------------------------------------------------------------
  const { /* filteredItems, */ itemsToShow, numFilteredOut, limitApplied } = useSectionSortAndFilter(section, items, dashboardSettings)


  //----------------------------------------------------------------------
  // Handlers
  //----------------------------------------------------------------------
  // handle a click to start interactive processing
  const handleInteractiveProcessingClick = useCallback((e: MouseEvent): void => {
    logDebug(`Section`, `handleInteractiveProcessingClick x,y=(${e.clientX}, ${e.clientY})`)
    console.log('Section 🥸 handleIPItemProcessed reactSettings at top of handleInteractiveProcessingClick function',reactSettings)

    const clickPosition = { clientY: e.clientY, clientX: e.clientX + 200 }
    const itemDetails = { actionType: '', item: itemsToShow[0] }
    logDebug('Section', `handleInteractiveProcessingClick; setting currentIPIndex=${String(0)} itemDetails=${JSON.stringify(itemDetails)}`)
    setReactSettings(prevSettings => {
      const newReactSettings = {
        ...prevSettings,
        lastChange: `_InteractiveProcessing Click`,
        interactiveProcessing: { sectionName: section.name, currentIPIndex: 0, totalTasks: itemsToShow.length, visibleItems: [...itemsToShow], clickPosition }, // called when interactive processing on an item is complete
        dialogData: { isOpen: true, isTask: true, details: itemDetails, clickPosition },
      }
      console.log('Section 🥸 newReactSettings.dialogData.details',newReactSettings)
      return newReactSettings
    })
  }, [section, itemsToShow, reactSettings, setReactSettings])


  const handleCommandButtonClick = (button: TActionButton): void => {
    logDebug(`Section`, `handleCommandButtonClick was called for section ${section.name} section`)
    // but this section could be empty and go away, so we need to propagate up
    onButtonClick(button)
  }

  const handleSectionClick = (e: MouseEvent): void => {
    if (!sectionFilename) return
    const { modifierName } = extractModifierKeys(e) // Indicates whether a modifier key was pressed
    const detailsMessageObject = { actionType: 'showNoteInEditorFromFilename', modifierKey: modifierName, filename: sectionFilename }
    sendActionToPlugin(detailsMessageObject.actionType, detailsMessageObject, 'Title clicked in Section', true)
  }

  //----------------------------------------------------------------------
  // Render
  //----------------------------------------------------------------------

  // $FlowFixMe[invalid-computed-prop] new flow error since 202
  const hideSection = !items.length || (dashboardSettings && dashboardSettings[section.showSettingName] === false)
  const sectionIsRefreshing = Array.isArray(pluginData.refreshing) && pluginData.refreshing.includes(section.sectionCode)
  const isDesktop = pluginData.platform === 'macOS'
  let numItemsToShow = itemsToShow.length

  // on mobile, let through only the "moveAll to..." buttons (yesterday->today & today->tomorrow) and the "scheduleAllOverdue" button
  section.actionButtons = isDesktop ? section.actionButtons : (section.actionButtons?.filter(b => b.actionName.startsWith("move") || b.actionName.startsWith("scheduleAllOverdue")) || [])

  // If we have no data items to show (other than a congrats message), don't show most buttons
  if (section.actionButtons && numItemsToShow === 1 && (itemsToShow[0].itemType === 'itemCongrats' || section.sectionCode === 'PROJ')) {
    section.actionButtons = section.actionButtons.filter(b => b.actionName.startsWith("add"))
  }

  // Decrement the number of items to show if the last one is the filterIndicator
<<<<<<< HEAD
  if (numItemsToShow > 0 && itemsToShow[numItemsToShow - 1].itemType === 'filterIndicator') numItemsToShow--
  if (numItemsToShow === 1 && itemsToShow[0].itemType === 'itemCongrats') numItemsToShow = 0
=======
  if (numItemsToShow > 0 && itemsToShow[numItemsToShow - 1].itemType === 'filterIndicator') {
    numItemsToShow--
    // logDebug('Section', `Section ${section.ID} has only one item: ${itemsToShow[0].itemType}, so decrement numItemsToShow to ${String(numItemsToShow)}`)
  }
  if (numItemsToShow === 1 && ((itemsToShow[0].itemType === 'itemCongrats') || itemsToShow[0].itemType === 'projectCongrats')) numItemsToShow = 0
>>>>>>> b5f5cb77

  // Replace {count} and {totalCount} placeholders
  let descriptionToUse = section.description
  if (descriptionToUse.includes('{count}')) {
    const totalNumItems = items.length
    if (numFilteredOut > 0) {
      if (descriptionToUse.includes('first')) {
        descriptionToUse = descriptionToUse.replace('{count}', `<span id='section${section.ID}Count'>${String(numItemsToShow)} of ${String(totalNumItems)}</span >`)
      } else {
        descriptionToUse = descriptionToUse.replace('{count}', `<span id='section${section.ID}Count'>${(numItemsToShow > 0) ? 'first ' : ''
          }${String(numItemsToShow)} of ${String(totalNumItems)}</span >`)
      }
    } else if (limitApplied) {
      descriptionToUse = descriptionToUse.replace('{count}', `<span id='section${section.ID}TotalCount'}>${String(numItemsToShow)} of ${String(totalNumItems)}</span>`)
    } else {
      descriptionToUse = descriptionToUse.replace('{count}', `<span id='section${section.ID}TotalCount'}>${String(numItemsToShow)}</span>`)
    }
  }
  if (descriptionToUse.includes('{totalCount}')) {
    descriptionToUse = descriptionToUse.replace('{totalCount}', `<span id='section${section.ID}TotalCount'}>${String(totalCount)}</span>`)
  }

  // Pluralise item in description if neccesary
  if (descriptionToUse.includes('{s}')) {
    if (numItemsToShow !== 1) {
      descriptionToUse = descriptionToUse.replace('{s}', `s`)
    } else {
      descriptionToUse = descriptionToUse.replace('{s}', ``)
    }
  }

  return hideSection ? null : (
    <div className="section">
      <div className="sectionInfo">
        <TooltipOnKeyPress altKey={{ text: 'Open in Split View' }} metaKey={{ text: 'Open in Floating Window' }} label={`${section.name}_Open Note Link`} enabled={!reactSettings?.dialogData?.isOpen && Boolean(sectionFilename)}>
          <div className={`${section.sectionTitleClass} sectionName`} onClick={handleSectionClick} style={titleStyle}>
            <i className={`sectionIcon ${section.FAIconClass || ''}`}></i>
            {section.sectionCode === 'TAG' ? section.name.replace(/^[#@]/, '') : section.name}
            {sectionIsRefreshing ? <i className="fa fa-spinner fa-spin pad-left"></i> : null}
          </div>{' '}
        </TooltipOnKeyPress>
        <div className="sectionDescription" dangerouslySetInnerHTML={{ __html: descriptionToUse }}></div>
        <div className="sectionButtons">
          {(section.actionButtons?.map((item, index) => <CommandButton key={index} button={item} onClick={handleCommandButtonClick} />) ?? [])}
          {numItemsToShow > 1 && itemsToShow[0].itemType !== 'itemCongrats' && section.sectionCode !== 'PROJ' && dashboardSettings.enableInteractiveProcessing && (
            <>
              <button className="PCButton tooltip" onClick={handleInteractiveProcessingClick} data-tooltip={`Interactively process ${numItemsToShow} ${section.name} items`}>
                {/* <i className="fa-solid fa-arrows-rotate" style={{ opacity: 0.7 }}></i> */}
                {/* wanted to use 'fa-arrow-progress' here but not in our build */}
                {/* <i className="fa-regular fa-layer-group fa-rotate-90"></i> */}
                <i className="fa-regular fa-angles-right"></i>
                <span className="interactiveProcessingNumber" style={{ fontWeight: 500, paddingLeft: '3px' }}>{numItemsToShow}</span>
              </button>
            </>
          )}
        </div>
      </div>
      <ItemGrid thisSection={section} items={itemsToShow} />
    </div>
  )
}

export default Section<|MERGE_RESOLUTION|>--- conflicted
+++ resolved
@@ -2,11 +2,7 @@
 //--------------------------------------------------------------------------
 // Dashboard React component to show a whole Dashboard Section
 // Called by Dashboard component.
-<<<<<<< HEAD
-// Last updated 2024-10-23 for v2.0.7 by @jgclark
-=======
 // Last updated 2024-09-18 for v2.1.0.a11 by @jgclark
->>>>>>> b5f5cb77
 //--------------------------------------------------------------------------
 
 //--------------------------------------------------------------------------
@@ -29,7 +25,7 @@
 type SectionProps = {
   section: TSection,
   onButtonClick: (button: TActionButton) => void,
-};
+}
 
 //--------------------------------------------------------------------------
 // Section Component Definition
@@ -43,7 +39,7 @@
   //----------------------------------------------------------------------
   // State
   //----------------------------------------------------------------------
-  const [items, setItems] = useState < Array < TSectionItem >> ([])
+  const [items, setItems] = useState<Array<TSectionItem>>([])
 
   //----------------------------------------------------------------------
   // Constants
@@ -67,34 +63,27 @@
 
     let sectionItems = section.sectionItems
     if (!sectionItems || sectionItems.length === 0) {
-<<<<<<< HEAD
-      if (section.ID !== '0') {
-        sectionItems = []
-      } else {
-        logDebug('Section', `Section 0 doesn't have any sectionItems, so display congrats message`)
-        sectionItems = [{
-          ID: '0-Congrats',
-          itemType: 'itemCongrats',
-        }]
-=======
       switch (section.ID) {
         case '0':
           logDebug('Section', `Section 0 (DT) doesn't have any sectionItems, so display congrats message`)
-          sectionItems = [{
-            ID: '0-Congrats',
-            itemType: 'itemCongrats',
-          }]
+          sectionItems = [
+            {
+              ID: '0-Congrats',
+              itemType: 'itemCongrats',
+            },
+          ]
           break
         case '14':
           logDebug('Section', `Section 14 (PROJ) doesn't have any sectionItems, so display congrats message`)
-          sectionItems = [{
-            ID: '14-Congrats',
-            itemType: 'projectCongrats',
-          }]
+          sectionItems = [
+            {
+              ID: '14-Congrats',
+              itemType: 'projectCongrats',
+            },
+          ]
           break
         default:
           sectionItems = []
->>>>>>> b5f5cb77
       }
     }
 
@@ -106,30 +95,31 @@
   //----------------------------------------------------------------------
   const { /* filteredItems, */ itemsToShow, numFilteredOut, limitApplied } = useSectionSortAndFilter(section, items, dashboardSettings)
 
-
   //----------------------------------------------------------------------
   // Handlers
   //----------------------------------------------------------------------
   // handle a click to start interactive processing
-  const handleInteractiveProcessingClick = useCallback((e: MouseEvent): void => {
-    logDebug(`Section`, `handleInteractiveProcessingClick x,y=(${e.clientX}, ${e.clientY})`)
-    console.log('Section 🥸 handleIPItemProcessed reactSettings at top of handleInteractiveProcessingClick function',reactSettings)
-
-    const clickPosition = { clientY: e.clientY, clientX: e.clientX + 200 }
-    const itemDetails = { actionType: '', item: itemsToShow[0] }
-    logDebug('Section', `handleInteractiveProcessingClick; setting currentIPIndex=${String(0)} itemDetails=${JSON.stringify(itemDetails)}`)
-    setReactSettings(prevSettings => {
-      const newReactSettings = {
-        ...prevSettings,
-        lastChange: `_InteractiveProcessing Click`,
-        interactiveProcessing: { sectionName: section.name, currentIPIndex: 0, totalTasks: itemsToShow.length, visibleItems: [...itemsToShow], clickPosition }, // called when interactive processing on an item is complete
-        dialogData: { isOpen: true, isTask: true, details: itemDetails, clickPosition },
-      }
-      console.log('Section 🥸 newReactSettings.dialogData.details',newReactSettings)
-      return newReactSettings
-    })
-  }, [section, itemsToShow, reactSettings, setReactSettings])
-
+  const handleInteractiveProcessingClick = useCallback(
+    (e: MouseEvent): void => {
+      logDebug(`Section`, `handleInteractiveProcessingClick x,y=(${e.clientX}, ${e.clientY})`)
+      console.log('Section 🥸 handleIPItemProcessed reactSettings at top of handleInteractiveProcessingClick function', reactSettings)
+
+      const clickPosition = { clientY: e.clientY, clientX: e.clientX + 200 }
+      const itemDetails = { actionType: '', item: itemsToShow[0] }
+      logDebug('Section', `handleInteractiveProcessingClick; setting currentIPIndex=${String(0)} itemDetails=${JSON.stringify(itemDetails)}`)
+      setReactSettings((prevSettings) => {
+        const newReactSettings = {
+          ...prevSettings,
+          lastChange: `_InteractiveProcessing Click`,
+          interactiveProcessing: { sectionName: section.name, currentIPIndex: 0, totalTasks: itemsToShow.length, visibleItems: [...itemsToShow], clickPosition }, // called when interactive processing on an item is complete
+          dialogData: { isOpen: true, isTask: true, details: itemDetails, clickPosition },
+        }
+        console.log('Section 🥸 newReactSettings.dialogData.details', newReactSettings)
+        return newReactSettings
+      })
+    },
+    [section, itemsToShow, reactSettings, setReactSettings],
+  )
 
   const handleCommandButtonClick = (button: TActionButton): void => {
     logDebug(`Section`, `handleCommandButtonClick was called for section ${section.name} section`)
@@ -155,24 +145,21 @@
   let numItemsToShow = itemsToShow.length
 
   // on mobile, let through only the "moveAll to..." buttons (yesterday->today & today->tomorrow) and the "scheduleAllOverdue" button
-  section.actionButtons = isDesktop ? section.actionButtons : (section.actionButtons?.filter(b => b.actionName.startsWith("move") || b.actionName.startsWith("scheduleAllOverdue")) || [])
+  section.actionButtons = isDesktop
+    ? section.actionButtons
+    : section.actionButtons?.filter((b) => b.actionName.startsWith('move') || b.actionName.startsWith('scheduleAllOverdue')) || []
 
   // If we have no data items to show (other than a congrats message), don't show most buttons
   if (section.actionButtons && numItemsToShow === 1 && (itemsToShow[0].itemType === 'itemCongrats' || section.sectionCode === 'PROJ')) {
-    section.actionButtons = section.actionButtons.filter(b => b.actionName.startsWith("add"))
+    section.actionButtons = section.actionButtons.filter((b) => b.actionName.startsWith('add'))
   }
 
   // Decrement the number of items to show if the last one is the filterIndicator
-<<<<<<< HEAD
-  if (numItemsToShow > 0 && itemsToShow[numItemsToShow - 1].itemType === 'filterIndicator') numItemsToShow--
-  if (numItemsToShow === 1 && itemsToShow[0].itemType === 'itemCongrats') numItemsToShow = 0
-=======
   if (numItemsToShow > 0 && itemsToShow[numItemsToShow - 1].itemType === 'filterIndicator') {
     numItemsToShow--
     // logDebug('Section', `Section ${section.ID} has only one item: ${itemsToShow[0].itemType}, so decrement numItemsToShow to ${String(numItemsToShow)}`)
   }
-  if (numItemsToShow === 1 && ((itemsToShow[0].itemType === 'itemCongrats') || itemsToShow[0].itemType === 'projectCongrats')) numItemsToShow = 0
->>>>>>> b5f5cb77
+  if (numItemsToShow === 1 && (itemsToShow[0].itemType === 'itemCongrats' || itemsToShow[0].itemType === 'projectCongrats')) numItemsToShow = 0
 
   // Replace {count} and {totalCount} placeholders
   let descriptionToUse = section.description
@@ -182,8 +169,10 @@
       if (descriptionToUse.includes('first')) {
         descriptionToUse = descriptionToUse.replace('{count}', `<span id='section${section.ID}Count'>${String(numItemsToShow)} of ${String(totalNumItems)}</span >`)
       } else {
-        descriptionToUse = descriptionToUse.replace('{count}', `<span id='section${section.ID}Count'>${(numItemsToShow > 0) ? 'first ' : ''
-          }${String(numItemsToShow)} of ${String(totalNumItems)}</span >`)
+        descriptionToUse = descriptionToUse.replace(
+          '{count}',
+          `<span id='section${section.ID}Count'>${numItemsToShow > 0 ? 'first ' : ''}${String(numItemsToShow)} of ${String(totalNumItems)}</span >`,
+        )
       }
     } else if (limitApplied) {
       descriptionToUse = descriptionToUse.replace('{count}', `<span id='section${section.ID}TotalCount'}>${String(numItemsToShow)} of ${String(totalNumItems)}</span>`)
@@ -207,7 +196,12 @@
   return hideSection ? null : (
     <div className="section">
       <div className="sectionInfo">
-        <TooltipOnKeyPress altKey={{ text: 'Open in Split View' }} metaKey={{ text: 'Open in Floating Window' }} label={`${section.name}_Open Note Link`} enabled={!reactSettings?.dialogData?.isOpen && Boolean(sectionFilename)}>
+        <TooltipOnKeyPress
+          altKey={{ text: 'Open in Split View' }}
+          metaKey={{ text: 'Open in Floating Window' }}
+          label={`${section.name}_Open Note Link`}
+          enabled={!reactSettings?.dialogData?.isOpen && Boolean(sectionFilename)}
+        >
           <div className={`${section.sectionTitleClass} sectionName`} onClick={handleSectionClick} style={titleStyle}>
             <i className={`sectionIcon ${section.FAIconClass || ''}`}></i>
             {section.sectionCode === 'TAG' ? section.name.replace(/^[#@]/, '') : section.name}
@@ -216,7 +210,7 @@
         </TooltipOnKeyPress>
         <div className="sectionDescription" dangerouslySetInnerHTML={{ __html: descriptionToUse }}></div>
         <div className="sectionButtons">
-          {(section.actionButtons?.map((item, index) => <CommandButton key={index} button={item} onClick={handleCommandButtonClick} />) ?? [])}
+          {section.actionButtons?.map((item, index) => <CommandButton key={index} button={item} onClick={handleCommandButtonClick} />) ?? []}
           {numItemsToShow > 1 && itemsToShow[0].itemType !== 'itemCongrats' && section.sectionCode !== 'PROJ' && dashboardSettings.enableInteractiveProcessing && (
             <>
               <button className="PCButton tooltip" onClick={handleInteractiveProcessingClick} data-tooltip={`Interactively process ${numItemsToShow} ${section.name} items`}>
@@ -224,7 +218,9 @@
                 {/* wanted to use 'fa-arrow-progress' here but not in our build */}
                 {/* <i className="fa-regular fa-layer-group fa-rotate-90"></i> */}
                 <i className="fa-regular fa-angles-right"></i>
-                <span className="interactiveProcessingNumber" style={{ fontWeight: 500, paddingLeft: '3px' }}>{numItemsToShow}</span>
+                <span className="interactiveProcessingNumber" style={{ fontWeight: 500, paddingLeft: '3px' }}>
+                  {numItemsToShow}
+                </span>
               </button>
             </>
           )}
