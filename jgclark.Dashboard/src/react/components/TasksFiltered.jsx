// @flow
//--------------------------------------------------------------------------
// Dashboard React component to show an Indicator that a Filter has been applied and so some item(s) have been hidden.
// Called by ItemRow component
<<<<<<< HEAD
// Last updated 2024-10-23 for v2.0.7 by @jgclark
//--------------------------------------------------------------------------

import React, { type Node } from 'react'
import type { TSectionItem } from '../../types.js'
import { useAppContext } from './AppContext.jsx'
=======
// Last updated 2024-08-26 for v2.1.0.a9 by @jgclark
//--------------------------------------------------------------------------

import React,{ type Node } from 'react'
import type { TSectionItem } from '../../types.js'
import { useAppContext } from './AppContext.jsx'
// import { extractModifierKeys } from '@helpers/react/reactMouseKeyboard.js'
>>>>>>> b5f5cb77
import { clo, logDebug, logWarn } from '@helpers/react/reactDev.js'

type Props = {
  item: TSectionItem,
}

/**
 * Component for displaying a filter indicator.
 */
const TasksFiltered = ({ item }: Props): Node => {
<<<<<<< HEAD
  const { /*sendActionToPlugin, */ setDashboardSettings } = useAppContext()

  function handleLineClick(_e: MouseEvent) {
    // logDebug('TasksFiltered/handleLineClick', `Trying to update filterPriorityItems setting`)
    setDashboardSettings(prevSettings => ({ ...prevSettings, ['filterPriorityItems']: false }))
=======
  const { /*sendActionToPlugin, */ dispatchDashboardSettings } = useAppContext()

  function handleLineClick(e: MouseEvent) {
    // const { modifierName } = extractModifierKeys(e) // Indicates whether a modifier key was pressed -- Note: not yet used

    // V1 attempt-- not working
    // logDebug('TasksFiltered/handleLineClick', `Trying to use sendActionToPlugin with actionType turnOffPriorityItemsFilter`)
    // const dataObjectToPassToFunction = {
    //   actionType: 'turnOffPriorityItemsFilter',
    //   modifierKey: modifierName,
    //   item,
    // }
    // sendActionToPlugin(dataObjectToPassToFunction.actionType, dataObjectToPassToFunction, 'Filter indicator clicked', true)

    // v2
    logDebug('TasksFiltered/handleLineClick', `Trying to update filterPriorityItems setting`)
    dispatchDashboardSettings({ type: 'UPDATE_DASHBOARD_SETTINGS', payload: { filterPriorityItems: false }, reason: 'Filtered tasks link clicked'   })
>>>>>>> b5f5cb77
  }

  return (
    <div className="sectionItemRow" id={item.ID}>
      {/* This empty span needed to mimic the StatusIcon line */}
      <span>
        <div className="itemIcon todo">
          <i id={item.ID} className="fa-regular fa-plus"></i>
        </div>
      </span>
      <div
        className="sectionItemContent sectionItem"
        onClick={(e) => handleLineClick(e)} >
        <span className="content">
          <i>{item?.para?.content || '<no content>'}</i>
        </span>
      </div>
    </div>
  )
}

export default TasksFiltered<|MERGE_RESOLUTION|>--- conflicted
+++ resolved
@@ -2,22 +2,12 @@
 //--------------------------------------------------------------------------
 // Dashboard React component to show an Indicator that a Filter has been applied and so some item(s) have been hidden.
 // Called by ItemRow component
-<<<<<<< HEAD
 // Last updated 2024-10-23 for v2.0.7 by @jgclark
 //--------------------------------------------------------------------------
 
 import React, { type Node } from 'react'
 import type { TSectionItem } from '../../types.js'
 import { useAppContext } from './AppContext.jsx'
-=======
-// Last updated 2024-08-26 for v2.1.0.a9 by @jgclark
-//--------------------------------------------------------------------------
-
-import React,{ type Node } from 'react'
-import type { TSectionItem } from '../../types.js'
-import { useAppContext } from './AppContext.jsx'
-// import { extractModifierKeys } from '@helpers/react/reactMouseKeyboard.js'
->>>>>>> b5f5cb77
 import { clo, logDebug, logWarn } from '@helpers/react/reactDev.js'
 
 type Props = {
@@ -28,31 +18,11 @@
  * Component for displaying a filter indicator.
  */
 const TasksFiltered = ({ item }: Props): Node => {
-<<<<<<< HEAD
   const { /*sendActionToPlugin, */ setDashboardSettings } = useAppContext()
 
   function handleLineClick(_e: MouseEvent) {
     // logDebug('TasksFiltered/handleLineClick', `Trying to update filterPriorityItems setting`)
-    setDashboardSettings(prevSettings => ({ ...prevSettings, ['filterPriorityItems']: false }))
-=======
-  const { /*sendActionToPlugin, */ dispatchDashboardSettings } = useAppContext()
-
-  function handleLineClick(e: MouseEvent) {
-    // const { modifierName } = extractModifierKeys(e) // Indicates whether a modifier key was pressed -- Note: not yet used
-
-    // V1 attempt-- not working
-    // logDebug('TasksFiltered/handleLineClick', `Trying to use sendActionToPlugin with actionType turnOffPriorityItemsFilter`)
-    // const dataObjectToPassToFunction = {
-    //   actionType: 'turnOffPriorityItemsFilter',
-    //   modifierKey: modifierName,
-    //   item,
-    // }
-    // sendActionToPlugin(dataObjectToPassToFunction.actionType, dataObjectToPassToFunction, 'Filter indicator clicked', true)
-
-    // v2
-    logDebug('TasksFiltered/handleLineClick', `Trying to update filterPriorityItems setting`)
-    dispatchDashboardSettings({ type: 'UPDATE_DASHBOARD_SETTINGS', payload: { filterPriorityItems: false }, reason: 'Filtered tasks link clicked'   })
->>>>>>> b5f5cb77
+    setDashboardSettings((prevSettings) => ({ ...prevSettings, ['filterPriorityItems']: false }))
   }
 
   return (
@@ -63,9 +33,7 @@
           <i id={item.ID} className="fa-regular fa-plus"></i>
         </div>
       </span>
-      <div
-        className="sectionItemContent sectionItem"
-        onClick={(e) => handleLineClick(e)} >
+      <div className="sectionItemContent sectionItem" onClick={(e) => handleLineClick(e)}>
         <span className="content">
           <i>{item?.para?.content || '<no content>'}</i>
         </span>
