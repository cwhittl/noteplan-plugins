// @flow
//--------------------------------------------------------------------------
// Dashboard React component to show the settings dialog
// Changes are saved when "Save & Close" is clicked, but not before
// Called by Header component.
<<<<<<< HEAD
// Last updated 2024-08-26 for v2.1.0.a9 by @jgclark
=======
// Last updated 2024-09-06 for v2.0.6 by @jgclark
>>>>>>> c092b5ff
//--------------------------------------------------------------------------

//--------------------------------------------------------------------------
// Imports
//--------------------------------------------------------------------------
import React, { useEffect, useRef, useState, type ElementRef } from 'react'
import type { TSettingItem } from '../../types'
import { renderItem } from '../support/uiElementRenderHelpers'
import { adjustSettingsAndSave } from '../../perspectiveHelpers'
import { useAppContext } from './AppContext.jsx'
<<<<<<< HEAD
// import PerspectiveSettings from './PerspectiveSettings.jsx'
import '../css/SettingsDialog.css' // Import the CSS file
import Modal from './Modal'
import { clo, logDebug, logWarn } from '@helpers/react/reactDev.js'
=======
import Modal from './Modal'
import { logDebug } from '@helpers/react/reactDev.js'
import { clo } from '@helpers/dev.js'
>>>>>>> c092b5ff

//--------------------------------------------------------------------------
// Type Definitions
//--------------------------------------------------------------------------
type Settings = { [key: string]: string | boolean };

type SettingsDialogProps = {
	items: Array<TSettingItem>,
	onSaveChanges?: (updatedSettings: { [key: string]: any }) => void,
	className?: string,
	labelPosition?: 'left' | 'right',
	isOpen: boolean,
	toggleDialog: () => void,
	style?: Object, // Add style prop
};

//--------------------------------------------------------------------------
// SettingsDialog Component Definition
//--------------------------------------------------------------------------

const SettingsDialog = ({
	items, // won't chaange unless its parent changes it
	onSaveChanges = () => { }, // optional in case Header wants to do something else
	className,
	labelPosition = 'right',
	isOpen,
	toggleDialog,
	style, // Destructure style prop
}: SettingsDialogProps): React$Node => {

	//----------------------------------------------------------------------
	// Context
	//----------------------------------------------------------------------
	const { dashboardSettings, setDashboardSettings, setPerspectiveSettings } = useAppContext()

	// clo(items, 'items', 2)

	//----------------------------------------------------------------------
	// State
	//----------------------------------------------------------------------
	const dialogRef = useRef <? ElementRef < 'dialog' >> (null)
  const dropdownRef = useRef <? { current: null | HTMLInputElement } > (null)
  const [changesMade, setChangesMade] = useState(false)
	const [updatedSettings, setUpdatedSettings] = useState(() => {
		const initialSettings: Settings = {}
		logDebug('SettingsDialog/initial state', `Starting`)
		items.forEach(item => {
			if (item.key) {
				const thisKey = item.key
				initialSettings[thisKey] = item.value || item.checked || ''
				if (item.controlsOtherKeys) logDebug('SettingsDialog/initial state', `- ${thisKey} controls [${String(item.controlsOtherKeys)}]`) // ✅

				if (item.dependsOnKey) {
					logDebug('SettingsDialog/initial state', `- ${thisKey} depends on ${item.dependsOnKey}, whose initialSettings=${String(initialSettings[item.dependsOnKey])}`) // ✅
				}
			}
		})
		return initialSettings
	})

	if (!updatedSettings) return null // Prevent rendering before items are loaded
	logDebug('SettingsDialog/main', `Starting`)

	// Return whether the controlling setting item is checked or not
	function stateOfControllingSetting(item: TSettingItem): boolean {
		const dependsOn = item.dependsOnKey ?? ''
		if (dependsOn) {
			const thatItem = items.find(f => f.key === dependsOn)
			if (!thatItem) {
				logWarn('', `Cannot find key '${dependsOn}' that key ${item.key ?? ''} is controlled by`)
				return false
			}
			// FIXME: this gets called, but seems to to use the saved, not live state.
			// Note: 
			const isthatItemChecked = updatedSettings[dependsOn] ?? false
			logDebug('SettingsDialog/stateOfControllingSetting', `dependsOn='${dependsOn} / isthatItemChecked=${String(isthatItemChecked)}'`)
			return typeof isthatItemChecked === 'boolean' && isthatItemChecked
		} else {
			// shouldn't get here
			logWarn('SettingsDialog/stateOfControllingSetting', `Key ${item.key ?? ''} does not have .dependsOnKey setting`)
			return false
		}
	}
	//----------------------------------------------------------------------
	// Handlers
	//----------------------------------------------------------------------

	const handleEscapeKey = (event: KeyboardEvent) => {
		logDebug('SettingsDialog', `Event.key: ${event.key}`)
		if (event.key === 'Escape') {
			toggleDialog()
		}
	}

	const handleFieldChange = (key: string, value: any) => {
		setChangesMade(true)
		setUpdatedSettings(prevSettings => ({ ...prevSettings, [key]: value }))

		// change whether to disable or not the other items listed in this controlsOtherKeys (if any)
		const thisItem = items.find((item) => item.key === key)
		logDebug('SettingsDialog/handleFieldChange', `setting '${String(thisItem?.key ?? '?')}' has changed`) // ✅
		logDebug('SettingsDialog/handleFieldChange', `- will impact controlled items [${String(thisItem?.controlsOtherKeys)}] ...`) // ✅
		if (thisItem && thisItem.controlsOtherKeys) {
			const controlledItems = items.filter((item) => thisItem.controlsOtherKeys?.includes(item.key))
			controlledItems.forEach(item => {
				logDebug('SettingsDialog/handleFieldChange', `- triggering change to disabled state for setting ${String(item.key)}`) // ✅
				// TODO: HELP: How to get each controlledItem re-rendered (which should pick up disabled state change)?
			})
		}
	}

	// Handle "Save & Close" action
	const handleSave = () => {
		if (onSaveChanges) {
			onSaveChanges(updatedSettings)
		}

		adjustSettingsAndSave(updatedSettings, dashboardSettings, setDashboardSettings, setPerspectiveSettings, `Dashboard Settings Panel updates`)

		toggleDialog()
	}

	const handleDropdownOpen = () => {
		setTimeout(() => {
			if (dropdownRef.current instanceof HTMLInputElement) {
				dropdownRef.current.scrollIntoView({ behavior: 'smooth', block: 'end' })
			}
		}, 100) // Delay to account for rendering/animation
	}

	//----------------------------------------------------------------------
	// Effects
	//----------------------------------------------------------------------

	useEffect(() => {
		if (isOpen && dialogRef.current instanceof HTMLDialogElement) {
			dialogRef.current.showModal()
			document.addEventListener('keydown', handleEscapeKey)
		} else if (dialogRef.current instanceof HTMLDialogElement) {
			dialogRef.current.close()
			document.removeEventListener('keydown', handleEscapeKey)
		}
		return () => {
			document.removeEventListener('keydown', handleEscapeKey)
		}
	}, [isOpen])

	useEffect(() => {
		const dropdown = dropdownRef.current
		if (dropdown instanceof HTMLInputElement) {
			dropdown.addEventListener('click', handleDropdownOpen)
		}
		return () => {
			if (dropdown instanceof HTMLInputElement) {
				dropdown.removeEventListener('click', handleDropdownOpen)
			}
		}
	}, [])

	//----------------------------------------------------------------------
	// Render
	//----------------------------------------------------------------------
	logDebug('SettingsDialog/pre-Render', `before render of ${String(items.length)} settings.`)

	return (
		<Modal onClose={() => { toggleDialog() }} >
			<div
				ref={dialogRef}
				className={`settings-dialog ${className || ''}`}
				style={style}
				onClick={e => e.stopPropagation()}
			>
<<<<<<< HEAD
				<div className="settings-dialog-header">
					<button className="PCButton cancel-button" onClick={toggleDialog}>
						Cancel
=======
			<div className="settings-dialog-header">
				<button className="PCButton cancel-button" onClick={toggleDialog}>
					Cancel
				</button>
				<span className="settings-dialog-title">Dashboard Settings</span>
				{changesMade ? (
					<button className="PCButton save-button" onClick={handleSave}>
						Save & Close
>>>>>>> c092b5ff
					</button>
					<span className="settings-dialog-title">Dashboard Settings</span>
					{changesMade ? (
						<button className="PCButton save-button" onClick={handleSave}>
							Save & Close
						</button>
					) : (
						<button className="PCButton save-button-inactive">
							Save & Close
						</button>
					)}
				</div>

				<div className="settings-dialog-content">
					{/* Include Perspectives after activePerspectiveName, if turned on */}
					{/* {dashboardSettings.showPerspectives && (
					<PerspectiveSettings handleFieldChange={handleFieldChange}
					/>
				)} */}

					{/* Iterate over all the settings */}
					{items.map((item, index) => (
						<div key={`sdc${index}`}>
							{renderItem({
								index,
								item: {
									...item,
									type: item.type,
									value: (typeof item.key === "undefined") ? '' :
										typeof updatedSettings[item.key] === 'boolean'
											? ''
											: updatedSettings[item.key],
									checked: (typeof item.key === "undefined") ? false :
										typeof updatedSettings[item.key] === 'boolean'
											? updatedSettings[item.key]
											: false,
								},
								disabled: (item.dependsOnKey) ? !stateOfControllingSetting(item) : false,
								handleFieldChange,
								labelPosition,
								showSaveButton: false, // Do not show save button
								inputRef: item.type === 'combo' ? dropdownRef : undefined, // Assign ref to the dropdown input
								indent: !!item.dependsOnKey,
								className: '', // for future use
							})}
						</div>
					))}
				</div>
			</div>
<<<<<<< HEAD
=======
			</div>
>>>>>>> c092b5ff
		</Modal>
	)
}

export default SettingsDialog<|MERGE_RESOLUTION|>--- conflicted
+++ resolved
@@ -3,11 +3,7 @@
 // Dashboard React component to show the settings dialog
 // Changes are saved when "Save & Close" is clicked, but not before
 // Called by Header component.
-<<<<<<< HEAD
 // Last updated 2024-08-26 for v2.1.0.a9 by @jgclark
-=======
-// Last updated 2024-09-06 for v2.0.6 by @jgclark
->>>>>>> c092b5ff
 //--------------------------------------------------------------------------
 
 //--------------------------------------------------------------------------
@@ -18,16 +14,10 @@
 import { renderItem } from '../support/uiElementRenderHelpers'
 import { adjustSettingsAndSave } from '../../perspectiveHelpers'
 import { useAppContext } from './AppContext.jsx'
-<<<<<<< HEAD
 // import PerspectiveSettings from './PerspectiveSettings.jsx'
 import '../css/SettingsDialog.css' // Import the CSS file
 import Modal from './Modal'
 import { clo, logDebug, logWarn } from '@helpers/react/reactDev.js'
-=======
-import Modal from './Modal'
-import { logDebug } from '@helpers/react/reactDev.js'
-import { clo } from '@helpers/dev.js'
->>>>>>> c092b5ff
 
 //--------------------------------------------------------------------------
 // Type Definitions
@@ -200,20 +190,9 @@
 				style={style}
 				onClick={e => e.stopPropagation()}
 			>
-<<<<<<< HEAD
 				<div className="settings-dialog-header">
 					<button className="PCButton cancel-button" onClick={toggleDialog}>
 						Cancel
-=======
-			<div className="settings-dialog-header">
-				<button className="PCButton cancel-button" onClick={toggleDialog}>
-					Cancel
-				</button>
-				<span className="settings-dialog-title">Dashboard Settings</span>
-				{changesMade ? (
-					<button className="PCButton save-button" onClick={handleSave}>
-						Save & Close
->>>>>>> c092b5ff
 					</button>
 					<span className="settings-dialog-title">Dashboard Settings</span>
 					{changesMade ? (
@@ -226,15 +205,7 @@
 						</button>
 					)}
 				</div>
-
 				<div className="settings-dialog-content">
-					{/* Include Perspectives after activePerspectiveName, if turned on */}
-					{/* {dashboardSettings.showPerspectives && (
-					<PerspectiveSettings handleFieldChange={handleFieldChange}
-					/>
-				)} */}
-
-					{/* Iterate over all the settings */}
 					{items.map((item, index) => (
 						<div key={`sdc${index}`}>
 							{renderItem({
@@ -251,22 +222,19 @@
 											? updatedSettings[item.key]
 											: false,
 								},
-								disabled: (item.dependsOnKey) ? !stateOfControllingSetting(item) : false,
-								handleFieldChange,
-								labelPosition,
-								showSaveButton: false, // Do not show save button
-								inputRef: item.type === 'combo' ? dropdownRef : undefined, // Assign ref to the dropdown input
-								indent: !!item.dependsOnKey,
-								className: '', // for future use
-							})}
-						</div>
-					))}
+							handleFieldChange,
+							labelPosition,
+							showSaveButton: false, // Do not show save button
+							inputRef: item.type === 'combo' ? dropdownRef : undefined, // Assign ref to the dropdown input
+							showDescAsTooltips: false
+						})}
+						{/* {item.description && (
+							<div className="item-description">{item.description}</div>
+						)} */}
+					</div>
+				))}
 				</div>
 			</div>
-<<<<<<< HEAD
-=======
-			</div>
->>>>>>> c092b5ff
 		</Modal>
 	)
 }
