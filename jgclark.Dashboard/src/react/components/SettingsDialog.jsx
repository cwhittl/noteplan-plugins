// @flow
//--------------------------------------------------------------------------
// Dashboard React component to show the settings dialog
// Changes are saved when "Save & Close" is clicked, but not before
// Called by Header component.
<<<<<<< HEAD
// Last updated 2024-10-24 for v2.0.7 by @jgclark
=======
// Last updated 2024-09-21 for v2.1.0.a12 by @jgclark
>>>>>>> b5f5cb77
//--------------------------------------------------------------------------

//--------------------------------------------------------------------------
// Imports
//--------------------------------------------------------------------------
import React, { useEffect, useRef, useState, type ElementRef } from 'react'
import type { TSettingItem } from '../../types'
import { PERSPECTIVE_ACTIONS, DASHBOARD_ACTIONS } from '../reducers/actionTypes'
import { renderItem } from '../support/uiElementRenderHelpers'
import { setPerspectivesIfJSONChanged } from '../../perspectiveHelpers'
import { useAppContext } from './AppContext.jsx'
// import PerspectiveSettings from './PerspectiveSettings.jsx'
import '../css/SettingsDialog.css' // Import the CSS file
import Modal from './Modal'
import { clo, logDebug, logWarn } from '@helpers/react/reactDev.js'
import { dt } from '@helpers/dev.js'

//--------------------------------------------------------------------------
// Type Definitions
//--------------------------------------------------------------------------
type Settings = { [key: string]: string | boolean };

type SettingsDialogProps = {
	items: Array<TSettingItem>,
	onSaveChanges?: (updatedSettings: { [key: string]: any }) => void,
	className?: string,
	labelPosition?: 'left' | 'right',
	isOpen: boolean,
	toggleDialog: () => void,
	style?: Object, // Add style prop
};

//--------------------------------------------------------------------------
// SettingsDialog Component Definition
//--------------------------------------------------------------------------

const SettingsDialog = ({
	items, // won't chaange unless its parent changes it
	onSaveChanges = () => { }, // optional in case Header wants to do something else
	className,
	labelPosition = 'right',
	isOpen,
	toggleDialog,
	style, // Destructure style prop
}: SettingsDialogProps): React$Node => {

	//----------------------------------------------------------------------
	// Context
	//----------------------------------------------------------------------
<<<<<<< HEAD
	const { dashboardSettings, setDashboardSettings, pluginData } = useAppContext()
=======
	const { dashboardSettings, dispatchDashboardSettings, dispatchPerspectiveSettings, pluginData, perspectiveSettings } = useAppContext()
>>>>>>> b5f5cb77

	const pluginDisplayVersion = `v${pluginData.version}`

	//----------------------------------------------------------------------
	// State
	//----------------------------------------------------------------------
	const dialogRef = useRef <? ElementRef < 'dialog' >> (null)
  const dropdownRef = useRef <? { current: null | HTMLInputElement } > (null)
  const [changesMade, setChangesMade] = useState(false)
	const [updatedSettings, setUpdatedSettings] = useState(() => {
		const initialSettings: Settings = {}
		logDebug('SettingsDialog/initial state', `Starting`)
		items.forEach(item => {
			if (item.key) {
				const thisKey = item.key
				initialSettings[thisKey] = item.value || item.checked || ''
				if (item.controlsOtherKeys) logDebug('SettingsDialog/initial state', `- ${thisKey} controls [${String(item.controlsOtherKeys)}]`) // ✅

				if (item.dependsOnKey) {
					logDebug('SettingsDialog/initial state', `- ${thisKey} depends on ${item.dependsOnKey}, whose initialSettings=${String(initialSettings[item.dependsOnKey])}`) // ✅
				}
			}
		})
		return initialSettings
	})

	if (!updatedSettings) return null // Prevent rendering before items are loaded
	logDebug('SettingsDialog/main', `Starting`)

	// Return whether the controlling setting item is checked or not
	function stateOfControllingSetting(item: TSettingItem): boolean {
		const dependsOn = item.dependsOnKey ?? ''
		if (dependsOn) {
			const thatKey = items.find(f => f.key === dependsOn)
			if (!thatKey) {
				logWarn('', `Cannot find key '${dependsOn}' that key ${item.key ?? ''} is controlled by`)
				return false
			}
			// FIXME: this gets called, but seems to to use the saved, not live state.
			const isThatKeyChecked = thatKey?.checked ?? false
			logDebug('SettingsDialog/stateOfControllingSetting', `dependsOn='${dependsOn} / isThatKeyChecked=${String(isThatKeyChecked)}'`)
			return isThatKeyChecked
		} else {
			// shouldn't get here
			logWarn('SettingsDialog/stateOfControllingSetting', `Key ${item.key ?? ''} does not have .dependsOnKey setting`)
			return false
		}
	}
	//----------------------------------------------------------------------
	// Handlers
	//----------------------------------------------------------------------

	const handleEscapeKey = (event: KeyboardEvent) => {
		logDebug('SettingsDialog', `Event.key: ${event.key}`)
		if (event.key === 'Escape') {
			toggleDialog()
		}
	}

	const handleFieldChange = (key: string, value: any) => {
		setChangesMade(true)
		setUpdatedSettings(prevSettings => ({ ...prevSettings, [key]: value }))

		// change whether to disable or not the other items listed in this controlsOtherKeys (if any)
		const thisItem = items.find((item) => item.key === key)
		logDebug('SettingsDialog/handleFieldChange', `setting '${String(thisItem?.key ?? '?')}' has changed`) // ✅
		logDebug('SettingsDialog/handleFieldChange', `- will impact controlled items [${String(thisItem?.controlsOtherKeys)}] ...`) // ✅
		if (thisItem && thisItem.controlsOtherKeys) {
			const controlledItems = items.filter((item) => thisItem.controlsOtherKeys?.includes(item.key))
			controlledItems.forEach(item => {
				logDebug('SettingsDialog/handleFieldChange', `- triggering change to disabled state for setting ${String(item.key)}`) // ✅
				// TODO: HELP: How to get each controlledItem re-rendered (which should pick up disabled state change)?
			})
		}
	}

	// Handle "Save & Close" action
	const handleSave = () => {
		if (onSaveChanges) {
			const usingPerspectives = dashboardSettings.showPerspectives
			logDebug(`SettingsDialog: handlesave showPerspectives=${String(usingPerspectives)} apn=${dashboardSettings.activePerspectiveName}`)
			if (usingPerspectives) {
			  const apn = dashboardSettings.activePerspectiveName
			  dispatchPerspectiveSettings({ type: PERSPECTIVE_ACTIONS.SET_PERSPECTIVE_SETTINGS, payload: perspectiveSettings.map(p=> p.name === apn && p.name !== "-"
				?  { ...p, isModified: true, lastChange: `${dt()}` } 
				: {...p, isModified: false } ),
				reason: `SettingsDialog: Save button clicked while active perspective was: ${apn}`
			})
			}
			onSaveChanges(updatedSettings)
		}
		let settingsToSave = updatedSettings
		if (updatedSettings.perspectiveSettings) {
			// setPerspectivesIfJSONChanged will peel off perspectiveSettings if it has changed via the JSON editor and leave the rest to be saved as dashboardSettings
			settingsToSave = setPerspectivesIfJSONChanged(updatedSettings, dashboardSettings, dispatchPerspectiveSettings, `Dashboard Settings Panel updates`)
		}
		dispatchDashboardSettings({
			type: DASHBOARD_ACTIONS.UPDATE_DASHBOARD_SETTINGS,
			payload: settingsToSave,
			reason: `Dashboard Settings saved from (modal or menu)`,
		})

		toggleDialog()
	}

	const handleDropdownOpen = () => {
		setTimeout(() => {
			if (dropdownRef.current instanceof HTMLInputElement) {
				dropdownRef.current.scrollIntoView({ behavior: 'smooth', block: 'end' })
			}
		}, 100) // Delay to account for rendering/animation
	}

	//----------------------------------------------------------------------
	// Effects
	//----------------------------------------------------------------------

	useEffect(() => {
		if (isOpen && dialogRef.current instanceof HTMLDialogElement) {
			dialogRef.current.showModal()
			document.addEventListener('keydown', handleEscapeKey)
		} else if (dialogRef.current instanceof HTMLDialogElement) {
			dialogRef.current.close()
			document.removeEventListener('keydown', handleEscapeKey)
		}
		return () => {
			document.removeEventListener('keydown', handleEscapeKey)
		}
	}, [isOpen])

	useEffect(() => {
		const dropdown = dropdownRef.current
		if (dropdown instanceof HTMLInputElement) {
			dropdown.addEventListener('click', handleDropdownOpen)
		}
		return () => {
			if (dropdown instanceof HTMLInputElement) {
				dropdown.removeEventListener('click', handleDropdownOpen)
			}
		}
	}, [])

	//----------------------------------------------------------------------
	// Render
	//----------------------------------------------------------------------
	logDebug('SettingsDialog/pre-Render', `before render of ${String(items.length)} settings.`)

	return (
		<Modal onClose={() => { toggleDialog() }} >
			<div
				ref={dialogRef}
				className={`settings-dialog ${className || ''}`}
				style={style}
				onClick={e => e.stopPropagation()}
			>
				<div className="settings-dialog-header">
					<button className="PCButton cancel-button" onClick={toggleDialog}>
						Cancel
					</button>
<<<<<<< HEAD
				)}
			</div>
			<div className="settings-dialog-content">
				{items.map((item, index) => (
					<div key={`sdc${index}`}>
						{renderItem({
							index,
							item: {
								...item,
								type: item.type,
								value: (typeof item.key === "undefined") ? '' :
									typeof updatedSettings[item.key] === 'boolean'
										? ''
										: updatedSettings[item.key],
								checked: (typeof item.key === "undefined") ? false :
									typeof updatedSettings[item.key] === 'boolean'
										? updatedSettings[item.key]
										: false,
							},
							handleFieldChange,
							labelPosition,
							showSaveButton: false, // Do not show save button
							// $FlowFixMe[incompatible-exact]
							// $FlowFixMe[incompatible-call]
							inputRef: item.type === 'combo' ? dropdownRef : undefined, // Assign ref to the dropdown input
							className: '', // for future use
						})}
						{item.description && (
							<div className="item-description">{item.description}</div>
						)}
					</div>
				))}
					<div className="item-description">{pluginDisplayVersion}</div>
			</div>
=======
					<span className="settings-dialog-title">Dashboard Settings</span>
					{changesMade ? (
						<button className="PCButton save-button" onClick={handleSave}>
							Save & Close
						</button>
					) : (
						<button className="PCButton save-button-inactive">
							Save & Close
						</button>
					)}
				</div>
				<div className="settings-dialog-content">
					{/* Iterate over all the settings */}
					{items.map((item, index) => (
						<div key={`sdc${index}`}>
							{renderItem({
								index,
								item: {
									...item,
									type: item.type,
									value: (typeof item.key === "undefined") ? '' :
										typeof updatedSettings[item.key] === 'boolean'
											? ''
											: updatedSettings[item.key],
									checked: (typeof item.key === "undefined") ? false :
										typeof updatedSettings[item.key] === 'boolean'
											? updatedSettings[item.key]
											: false,
								},
								disabled: (item.dependsOnKey) ? !stateOfControllingSetting(item) : false,
								handleFieldChange,
								labelPosition,
								showSaveButton: false, // Do not show save button
								// $FlowFixMe[incompatible-exact] reason for suppression
								// $FlowFixMe[incompatible-call] reason for suppression
								inputRef: item.type === 'combo' ? dropdownRef : undefined, // Assign ref to the dropdown input
								indent: !!item.dependsOnKey,
								className: '', // for future use
								showDescAsTooltips: false
							})}
							{/* {item.description && (
							<div className="item-description">{item.description}</div>
						)} */}
						</div>
					))}
					<div className="item-description">{pluginDisplayVersion}</div>
				</div>
>>>>>>> b5f5cb77
			</div>
		</Modal>
	)
}

export default SettingsDialog<|MERGE_RESOLUTION|>--- conflicted
+++ resolved
@@ -3,11 +3,7 @@
 // Dashboard React component to show the settings dialog
 // Changes are saved when "Save & Close" is clicked, but not before
 // Called by Header component.
-<<<<<<< HEAD
-// Last updated 2024-10-24 for v2.0.7 by @jgclark
-=======
 // Last updated 2024-09-21 for v2.1.0.a12 by @jgclark
->>>>>>> b5f5cb77
 //--------------------------------------------------------------------------
 
 //--------------------------------------------------------------------------
@@ -28,286 +24,235 @@
 //--------------------------------------------------------------------------
 // Type Definitions
 //--------------------------------------------------------------------------
-type Settings = { [key: string]: string | boolean };
+type Settings = { [key: string]: string | boolean }
 
 type SettingsDialogProps = {
-	items: Array<TSettingItem>,
-	onSaveChanges?: (updatedSettings: { [key: string]: any }) => void,
-	className?: string,
-	labelPosition?: 'left' | 'right',
-	isOpen: boolean,
-	toggleDialog: () => void,
-	style?: Object, // Add style prop
-};
+  items: Array<TSettingItem>,
+  onSaveChanges?: (updatedSettings: { [key: string]: any }) => void,
+  className?: string,
+  labelPosition?: 'left' | 'right',
+  isOpen: boolean,
+  toggleDialog: () => void,
+  style?: Object, // Add style prop
+}
 
 //--------------------------------------------------------------------------
 // SettingsDialog Component Definition
 //--------------------------------------------------------------------------
 
 const SettingsDialog = ({
-	items, // won't chaange unless its parent changes it
-	onSaveChanges = () => { }, // optional in case Header wants to do something else
-	className,
-	labelPosition = 'right',
-	isOpen,
-	toggleDialog,
-	style, // Destructure style prop
+  items, // won't chaange unless its parent changes it
+  onSaveChanges = () => {}, // optional in case Header wants to do something else
+  className,
+  labelPosition = 'right',
+  isOpen,
+  toggleDialog,
+  style, // Destructure style prop
 }: SettingsDialogProps): React$Node => {
-
-	//----------------------------------------------------------------------
-	// Context
-	//----------------------------------------------------------------------
-<<<<<<< HEAD
-	const { dashboardSettings, setDashboardSettings, pluginData } = useAppContext()
-=======
-	const { dashboardSettings, dispatchDashboardSettings, dispatchPerspectiveSettings, pluginData, perspectiveSettings } = useAppContext()
->>>>>>> b5f5cb77
-
-	const pluginDisplayVersion = `v${pluginData.version}`
-
-	//----------------------------------------------------------------------
-	// State
-	//----------------------------------------------------------------------
-	const dialogRef = useRef <? ElementRef < 'dialog' >> (null)
-  const dropdownRef = useRef <? { current: null | HTMLInputElement } > (null)
+  //----------------------------------------------------------------------
+  // Context
+  //----------------------------------------------------------------------
+  const { dashboardSettings, dispatchDashboardSettings, dispatchPerspectiveSettings, pluginData, perspectiveSettings } = useAppContext()
+
+  const pluginDisplayVersion = `v${pluginData.version}`
+
+  //----------------------------------------------------------------------
+  // State
+  //----------------------------------------------------------------------
+  const dialogRef = useRef<?ElementRef<'dialog'>>(null)
+  const dropdownRef = useRef<?{ current: null | HTMLInputElement }>(null)
   const [changesMade, setChangesMade] = useState(false)
-	const [updatedSettings, setUpdatedSettings] = useState(() => {
-		const initialSettings: Settings = {}
-		logDebug('SettingsDialog/initial state', `Starting`)
-		items.forEach(item => {
-			if (item.key) {
-				const thisKey = item.key
-				initialSettings[thisKey] = item.value || item.checked || ''
-				if (item.controlsOtherKeys) logDebug('SettingsDialog/initial state', `- ${thisKey} controls [${String(item.controlsOtherKeys)}]`) // ✅
-
-				if (item.dependsOnKey) {
-					logDebug('SettingsDialog/initial state', `- ${thisKey} depends on ${item.dependsOnKey}, whose initialSettings=${String(initialSettings[item.dependsOnKey])}`) // ✅
-				}
-			}
-		})
-		return initialSettings
-	})
-
-	if (!updatedSettings) return null // Prevent rendering before items are loaded
-	logDebug('SettingsDialog/main', `Starting`)
-
-	// Return whether the controlling setting item is checked or not
-	function stateOfControllingSetting(item: TSettingItem): boolean {
-		const dependsOn = item.dependsOnKey ?? ''
-		if (dependsOn) {
-			const thatKey = items.find(f => f.key === dependsOn)
-			if (!thatKey) {
-				logWarn('', `Cannot find key '${dependsOn}' that key ${item.key ?? ''} is controlled by`)
-				return false
-			}
-			// FIXME: this gets called, but seems to to use the saved, not live state.
-			const isThatKeyChecked = thatKey?.checked ?? false
-			logDebug('SettingsDialog/stateOfControllingSetting', `dependsOn='${dependsOn} / isThatKeyChecked=${String(isThatKeyChecked)}'`)
-			return isThatKeyChecked
-		} else {
-			// shouldn't get here
-			logWarn('SettingsDialog/stateOfControllingSetting', `Key ${item.key ?? ''} does not have .dependsOnKey setting`)
-			return false
-		}
-	}
-	//----------------------------------------------------------------------
-	// Handlers
-	//----------------------------------------------------------------------
-
-	const handleEscapeKey = (event: KeyboardEvent) => {
-		logDebug('SettingsDialog', `Event.key: ${event.key}`)
-		if (event.key === 'Escape') {
-			toggleDialog()
-		}
-	}
-
-	const handleFieldChange = (key: string, value: any) => {
-		setChangesMade(true)
-		setUpdatedSettings(prevSettings => ({ ...prevSettings, [key]: value }))
-
-		// change whether to disable or not the other items listed in this controlsOtherKeys (if any)
-		const thisItem = items.find((item) => item.key === key)
-		logDebug('SettingsDialog/handleFieldChange', `setting '${String(thisItem?.key ?? '?')}' has changed`) // ✅
-		logDebug('SettingsDialog/handleFieldChange', `- will impact controlled items [${String(thisItem?.controlsOtherKeys)}] ...`) // ✅
-		if (thisItem && thisItem.controlsOtherKeys) {
-			const controlledItems = items.filter((item) => thisItem.controlsOtherKeys?.includes(item.key))
-			controlledItems.forEach(item => {
-				logDebug('SettingsDialog/handleFieldChange', `- triggering change to disabled state for setting ${String(item.key)}`) // ✅
-				// TODO: HELP: How to get each controlledItem re-rendered (which should pick up disabled state change)?
-			})
-		}
-	}
-
-	// Handle "Save & Close" action
-	const handleSave = () => {
-		if (onSaveChanges) {
-			const usingPerspectives = dashboardSettings.showPerspectives
-			logDebug(`SettingsDialog: handlesave showPerspectives=${String(usingPerspectives)} apn=${dashboardSettings.activePerspectiveName}`)
-			if (usingPerspectives) {
-			  const apn = dashboardSettings.activePerspectiveName
-			  dispatchPerspectiveSettings({ type: PERSPECTIVE_ACTIONS.SET_PERSPECTIVE_SETTINGS, payload: perspectiveSettings.map(p=> p.name === apn && p.name !== "-"
-				?  { ...p, isModified: true, lastChange: `${dt()}` } 
-				: {...p, isModified: false } ),
-				reason: `SettingsDialog: Save button clicked while active perspective was: ${apn}`
-			})
-			}
-			onSaveChanges(updatedSettings)
-		}
-		let settingsToSave = updatedSettings
-		if (updatedSettings.perspectiveSettings) {
-			// setPerspectivesIfJSONChanged will peel off perspectiveSettings if it has changed via the JSON editor and leave the rest to be saved as dashboardSettings
-			settingsToSave = setPerspectivesIfJSONChanged(updatedSettings, dashboardSettings, dispatchPerspectiveSettings, `Dashboard Settings Panel updates`)
-		}
-		dispatchDashboardSettings({
-			type: DASHBOARD_ACTIONS.UPDATE_DASHBOARD_SETTINGS,
-			payload: settingsToSave,
-			reason: `Dashboard Settings saved from (modal or menu)`,
-		})
-
-		toggleDialog()
-	}
-
-	const handleDropdownOpen = () => {
-		setTimeout(() => {
-			if (dropdownRef.current instanceof HTMLInputElement) {
-				dropdownRef.current.scrollIntoView({ behavior: 'smooth', block: 'end' })
-			}
-		}, 100) // Delay to account for rendering/animation
-	}
-
-	//----------------------------------------------------------------------
-	// Effects
-	//----------------------------------------------------------------------
-
-	useEffect(() => {
-		if (isOpen && dialogRef.current instanceof HTMLDialogElement) {
-			dialogRef.current.showModal()
-			document.addEventListener('keydown', handleEscapeKey)
-		} else if (dialogRef.current instanceof HTMLDialogElement) {
-			dialogRef.current.close()
-			document.removeEventListener('keydown', handleEscapeKey)
-		}
-		return () => {
-			document.removeEventListener('keydown', handleEscapeKey)
-		}
-	}, [isOpen])
-
-	useEffect(() => {
-		const dropdown = dropdownRef.current
-		if (dropdown instanceof HTMLInputElement) {
-			dropdown.addEventListener('click', handleDropdownOpen)
-		}
-		return () => {
-			if (dropdown instanceof HTMLInputElement) {
-				dropdown.removeEventListener('click', handleDropdownOpen)
-			}
-		}
-	}, [])
-
-	//----------------------------------------------------------------------
-	// Render
-	//----------------------------------------------------------------------
-	logDebug('SettingsDialog/pre-Render', `before render of ${String(items.length)} settings.`)
-
-	return (
-		<Modal onClose={() => { toggleDialog() }} >
-			<div
-				ref={dialogRef}
-				className={`settings-dialog ${className || ''}`}
-				style={style}
-				onClick={e => e.stopPropagation()}
-			>
-				<div className="settings-dialog-header">
-					<button className="PCButton cancel-button" onClick={toggleDialog}>
-						Cancel
-					</button>
-<<<<<<< HEAD
-				)}
-			</div>
-			<div className="settings-dialog-content">
-				{items.map((item, index) => (
-					<div key={`sdc${index}`}>
-						{renderItem({
-							index,
-							item: {
-								...item,
-								type: item.type,
-								value: (typeof item.key === "undefined") ? '' :
-									typeof updatedSettings[item.key] === 'boolean'
-										? ''
-										: updatedSettings[item.key],
-								checked: (typeof item.key === "undefined") ? false :
-									typeof updatedSettings[item.key] === 'boolean'
-										? updatedSettings[item.key]
-										: false,
-							},
-							handleFieldChange,
-							labelPosition,
-							showSaveButton: false, // Do not show save button
-							// $FlowFixMe[incompatible-exact]
-							// $FlowFixMe[incompatible-call]
-							inputRef: item.type === 'combo' ? dropdownRef : undefined, // Assign ref to the dropdown input
-							className: '', // for future use
-						})}
-						{item.description && (
-							<div className="item-description">{item.description}</div>
-						)}
-					</div>
-				))}
-					<div className="item-description">{pluginDisplayVersion}</div>
-			</div>
-=======
-					<span className="settings-dialog-title">Dashboard Settings</span>
-					{changesMade ? (
-						<button className="PCButton save-button" onClick={handleSave}>
-							Save & Close
-						</button>
-					) : (
-						<button className="PCButton save-button-inactive">
-							Save & Close
-						</button>
-					)}
-				</div>
-				<div className="settings-dialog-content">
-					{/* Iterate over all the settings */}
-					{items.map((item, index) => (
-						<div key={`sdc${index}`}>
-							{renderItem({
-								index,
-								item: {
-									...item,
-									type: item.type,
-									value: (typeof item.key === "undefined") ? '' :
-										typeof updatedSettings[item.key] === 'boolean'
-											? ''
-											: updatedSettings[item.key],
-									checked: (typeof item.key === "undefined") ? false :
-										typeof updatedSettings[item.key] === 'boolean'
-											? updatedSettings[item.key]
-											: false,
-								},
-								disabled: (item.dependsOnKey) ? !stateOfControllingSetting(item) : false,
-								handleFieldChange,
-								labelPosition,
-								showSaveButton: false, // Do not show save button
-								// $FlowFixMe[incompatible-exact] reason for suppression
-								// $FlowFixMe[incompatible-call] reason for suppression
-								inputRef: item.type === 'combo' ? dropdownRef : undefined, // Assign ref to the dropdown input
-								indent: !!item.dependsOnKey,
-								className: '', // for future use
-								showDescAsTooltips: false
-							})}
-							{/* {item.description && (
+  const [updatedSettings, setUpdatedSettings] = useState(() => {
+    const initialSettings: Settings = {}
+    logDebug('SettingsDialog/initial state', `Starting`)
+    items.forEach((item) => {
+      if (item.key) {
+        const thisKey = item.key
+        initialSettings[thisKey] = item.value || item.checked || ''
+        if (item.controlsOtherKeys) logDebug('SettingsDialog/initial state', `- ${thisKey} controls [${String(item.controlsOtherKeys)}]`) // ✅
+
+        if (item.dependsOnKey) {
+          logDebug('SettingsDialog/initial state', `- ${thisKey} depends on ${item.dependsOnKey}, whose initialSettings=${String(initialSettings[item.dependsOnKey])}`) // ✅
+        }
+      }
+    })
+    return initialSettings
+  })
+
+  if (!updatedSettings) return null // Prevent rendering before items are loaded
+  logDebug('SettingsDialog/main', `Starting`)
+
+  // Return whether the controlling setting item is checked or not
+  function stateOfControllingSetting(item: TSettingItem): boolean {
+    const dependsOn = item.dependsOnKey ?? ''
+    if (dependsOn) {
+      const thatKey = items.find((f) => f.key === dependsOn)
+      if (!thatKey) {
+        logWarn('', `Cannot find key '${dependsOn}' that key ${item.key ?? ''} is controlled by`)
+        return false
+      }
+      // FIXME: this gets called, but seems to to use the saved, not live state.
+      const isThatKeyChecked = thatKey?.checked ?? false
+      logDebug('SettingsDialog/stateOfControllingSetting', `dependsOn='${dependsOn} / isThatKeyChecked=${String(isThatKeyChecked)}'`)
+      return isThatKeyChecked
+    } else {
+      // shouldn't get here
+      logWarn('SettingsDialog/stateOfControllingSetting', `Key ${item.key ?? ''} does not have .dependsOnKey setting`)
+      return false
+    }
+  }
+  //----------------------------------------------------------------------
+  // Handlers
+  //----------------------------------------------------------------------
+
+  const handleEscapeKey = (event: KeyboardEvent) => {
+    logDebug('SettingsDialog', `Event.key: ${event.key}`)
+    if (event.key === 'Escape') {
+      toggleDialog()
+    }
+  }
+
+  const handleFieldChange = (key: string, value: any) => {
+    setChangesMade(true)
+    setUpdatedSettings((prevSettings) => ({ ...prevSettings, [key]: value }))
+
+    // change whether to disable or not the other items listed in this controlsOtherKeys (if any)
+    const thisItem = items.find((item) => item.key === key)
+    logDebug('SettingsDialog/handleFieldChange', `setting '${String(thisItem?.key ?? '?')}' has changed`) // ✅
+    logDebug('SettingsDialog/handleFieldChange', `- will impact controlled items [${String(thisItem?.controlsOtherKeys)}] ...`) // ✅
+    if (thisItem && thisItem.controlsOtherKeys) {
+      const controlledItems = items.filter((item) => thisItem.controlsOtherKeys?.includes(item.key))
+      controlledItems.forEach((item) => {
+        logDebug('SettingsDialog/handleFieldChange', `- triggering change to disabled state for setting ${String(item.key)}`) // ✅
+        // TODO: HELP: How to get each controlledItem re-rendered (which should pick up disabled state change)?
+      })
+    }
+  }
+
+  // Handle "Save & Close" action
+  const handleSave = () => {
+    if (onSaveChanges) {
+      const usingPerspectives = dashboardSettings.showPerspectives
+      logDebug(`SettingsDialog: handlesave showPerspectives=${String(usingPerspectives)} apn=${dashboardSettings.activePerspectiveName}`)
+      if (usingPerspectives) {
+        const apn = dashboardSettings.activePerspectiveName
+        dispatchPerspectiveSettings({
+          type: PERSPECTIVE_ACTIONS.SET_PERSPECTIVE_SETTINGS,
+          payload: perspectiveSettings.map((p) => (p.name === apn && p.name !== '-' ? { ...p, isModified: true, lastChange: `${dt()}` } : { ...p, isModified: false })),
+          reason: `SettingsDialog: Save button clicked while active perspective was: ${apn}`,
+        })
+      }
+      onSaveChanges(updatedSettings)
+    }
+    let settingsToSave = updatedSettings
+    if (updatedSettings.perspectiveSettings) {
+      // setPerspectivesIfJSONChanged will peel off perspectiveSettings if it has changed via the JSON editor and leave the rest to be saved as dashboardSettings
+      settingsToSave = setPerspectivesIfJSONChanged(updatedSettings, dashboardSettings, dispatchPerspectiveSettings, `Dashboard Settings Panel updates`)
+    }
+    dispatchDashboardSettings({
+      type: DASHBOARD_ACTIONS.UPDATE_DASHBOARD_SETTINGS,
+      payload: settingsToSave,
+      reason: `Dashboard Settings saved from (modal or menu)`,
+    })
+
+    toggleDialog()
+  }
+
+  const handleDropdownOpen = () => {
+    setTimeout(() => {
+      if (dropdownRef.current instanceof HTMLInputElement) {
+        dropdownRef.current.scrollIntoView({ behavior: 'smooth', block: 'end' })
+      }
+    }, 100) // Delay to account for rendering/animation
+  }
+
+  //----------------------------------------------------------------------
+  // Effects
+  //----------------------------------------------------------------------
+
+  useEffect(() => {
+    if (isOpen && dialogRef.current instanceof HTMLDialogElement) {
+      dialogRef.current.showModal()
+      document.addEventListener('keydown', handleEscapeKey)
+    } else if (dialogRef.current instanceof HTMLDialogElement) {
+      dialogRef.current.close()
+      document.removeEventListener('keydown', handleEscapeKey)
+    }
+    return () => {
+      document.removeEventListener('keydown', handleEscapeKey)
+    }
+  }, [isOpen])
+
+  useEffect(() => {
+    const dropdown = dropdownRef.current
+    if (dropdown instanceof HTMLInputElement) {
+      dropdown.addEventListener('click', handleDropdownOpen)
+    }
+    return () => {
+      if (dropdown instanceof HTMLInputElement) {
+        dropdown.removeEventListener('click', handleDropdownOpen)
+      }
+    }
+  }, [])
+
+  //----------------------------------------------------------------------
+  // Render
+  //----------------------------------------------------------------------
+  logDebug('SettingsDialog/pre-Render', `before render of ${String(items.length)} settings.`)
+
+  return (
+    <Modal
+      onClose={() => {
+        toggleDialog()
+      }}
+    >
+      <div ref={dialogRef} className={`settings-dialog ${className || ''}`} style={style} onClick={(e) => e.stopPropagation()}>
+        <div className="settings-dialog-header">
+          <button className="PCButton cancel-button" onClick={toggleDialog}>
+            Cancel
+          </button>
+          <span className="settings-dialog-title">Dashboard Settings</span>
+          {changesMade ? (
+            <button className="PCButton save-button" onClick={handleSave}>
+              Save & Close
+            </button>
+          ) : (
+            <button className="PCButton save-button-inactive">Save & Close</button>
+          )}
+        </div>
+        <div className="settings-dialog-content">
+          {/* Iterate over all the settings */}
+          {items.map((item, index) => (
+            <div key={`sdc${index}`}>
+              {renderItem({
+                index,
+                item: {
+                  ...item,
+                  type: item.type,
+                  value: typeof item.key === 'undefined' ? '' : typeof updatedSettings[item.key] === 'boolean' ? '' : updatedSettings[item.key],
+                  checked: typeof item.key === 'undefined' ? false : typeof updatedSettings[item.key] === 'boolean' ? updatedSettings[item.key] : false,
+                },
+                disabled: item.dependsOnKey ? !stateOfControllingSetting(item) : false,
+                handleFieldChange,
+                labelPosition,
+                showSaveButton: false, // Do not show save button
+                // $FlowFixMe[incompatible-exact] reason for suppression
+                // $FlowFixMe[incompatible-call] reason for suppression
+                inputRef: item.type === 'combo' ? dropdownRef : undefined, // Assign ref to the dropdown input
+                indent: !!item.dependsOnKey,
+                className: '', // for future use
+                showDescAsTooltips: false,
+              })}
+              {/* {item.description && (
 							<div className="item-description">{item.description}</div>
 						)} */}
-						</div>
-					))}
-					<div className="item-description">{pluginDisplayVersion}</div>
-				</div>
->>>>>>> b5f5cb77
-			</div>
-		</Modal>
-	)
+            </div>
+          ))}
+          <div className="item-description">{pluginDisplayVersion}</div>
+        </div>
+      </div>
+    </Modal>
+  )
 }
 
 export default SettingsDialog