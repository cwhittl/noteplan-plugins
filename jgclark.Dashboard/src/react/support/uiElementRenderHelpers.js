/* eslint-disable no-unused-vars */
// @flow
//--------------------------------------------------------------------------
// Renders UI elements based on their type for the dropdown menu or settings dialog.
<<<<<<< HEAD
// Last updated 2024-07-21 for v2.1.0.a1 by @jgclark
=======
// Last updated 2024-05-29 for v2.0.5 by @jgclark
>>>>>>> 0e7060d0
//--------------------------------------------------------------------------

//--------------------------------------------------------------------------
// Imports
//--------------------------------------------------------------------------
import React from 'react'
import Switch from '../components/Switch.jsx'
import InputBox from '../components/InputBox.jsx'
import ComboBox from '../components/ComboBox.jsx'
import TextComponent from '../components/TextComponent.jsx'
import PerspectiveSettings from '../components/PerspectiveSettings.jsx'
import type { TSettingItem, TPerspectiveDef } from '../../types'
import { logDebug, logError } from '@helpers/react/reactDev.js'

//--------------------------------------------------------------------------
// Type Definitions
//--------------------------------------------------------------------------
type RenderItemProps = {
  index: number,
  item: TSettingItem,
  labelPosition: 'left' | 'right',
  handleFieldChange: (key: string, value: any) => void,
  handleSwitchChange?: (key: string, e: any) => void,
  handleInputChange?: (key: string, e: any) => void,
  handleComboChange?: (key: string, e: any) => void,
  handleSaveInput?: (key: string, newValue: string) => void,
  showSaveButton?: boolean,
  inputRef?: { current: null | HTMLInputElement }, // Add inputRef prop type
  indent?: boolean,
<<<<<<< HEAD
=======
  className?: string,
>>>>>>> 0e7060d0
}

/**
 * Renders a UI element based on its type.
 *
 * @param {RenderItemProps} props - The properties for rendering the item.
 * @returns {React$Node} The rendered item.
 */
export function renderItem({
  index,
  item,
  labelPosition,
  handleFieldChange,
  handleSwitchChange = (key, e) => { },
  handleInputChange = (key, e) => { },
  handleComboChange = (key, e) => { },
  handleSaveInput = (key, newValue) => { },
  showSaveButton = true,
  inputRef, // Destructure inputRef
  indent = false,
<<<<<<< HEAD
=======
  className = '',
>>>>>>> 0e7060d0
}: RenderItemProps): React$Node {
  const element = () => {
    const thisLabel = item.label || '?'
    // logDebug('renderItem', `${item.type} / ${String(index)} / '${thisLabel}'`)

    switch (item.type) {
      case 'switch':
        return (
          <Switch
            key={`sw${index}`}
            label={thisLabel}
            checked={item.checked || false}
            onChange={(e) => {
              if (item.key) {
                logDebug('Switch', `onChange "${thisLabel}" (${item.key || ''}) was clicked`, e.target.checked)
                item.key && handleFieldChange(item.key, e.target.checked)
                item.key && handleSwitchChange(item.key, e)
              }
            }}
            labelPosition={labelPosition}
            description={item.description || ''}
            className={indent ? 'indent' : ''}
          />
        )
      case 'input':
        return (
          <InputBox
            inputType="text"
            key={`ibx${index}`}
            label={thisLabel}
            value={item.value || ''}
            onChange={(e) => {
              item.key && handleFieldChange(item.key, (e.currentTarget: HTMLInputElement).value)
              item.key && handleInputChange(item.key, e)
            }}
            onSave={(newValue) => {
              item.key && handleFieldChange(item.key, newValue)
              item.key && handleSaveInput(item.key, newValue)
            }}
            showSaveButton={showSaveButton}
            compactDisplay={item.compactDisplay || false}
            className={indent ? 'indent' : ''}
          />
        )
      case 'number':
        return (
          <InputBox
            inputType="number"
            key={`ibx${index}`}
            label={thisLabel}
            value={item.value || ''}
            onChange={(e) => {
              item.key && handleFieldChange(item.key, (e.currentTarget: HTMLInputElement).value)
              item.key && handleInputChange(item.key, e)
            }}
            onSave={(newValue) => {
              item.key && handleFieldChange(item.key, newValue)
              item.key && handleSaveInput(item.key, newValue)
            }}
            showSaveButton={showSaveButton}
            compactDisplay={item.compactDisplay || false}
<<<<<<< HEAD
            className={indent ? 'indent' : ''}
=======
>>>>>>> 0e7060d0
          />
        )
      case 'combo':
        return (
          <ComboBox
            key={`cmb${index}`}
            label={thisLabel}
            options={item.options || []}
            value={item.value || ''}
            onChange={(option: string) => {
              item.key && handleFieldChange(item.key, option)
              item.key && handleComboChange(item.key, { target: { value: option } })
            }}
            inputRef={inputRef} // Pass inputRef
            compactDisplay={item.compactDisplay || false}
<<<<<<< HEAD
            className={indent ? 'indent' : ''}
=======
>>>>>>> 0e7060d0
          />
        )
      // case 'perspective':
      //   return (
      //     <PerspectiveSettings
      //       value={item.value} />
      //   )
      case 'text':
        return (
          <TextComponent
            key={`text${index}`}
            textType={item.textType || 'description'}
            label={thisLabel}
            className={indent ? 'indent' : ''}
          />
        )
      case 'separator':
        return <hr key={`sep${index}`} className={`ui-separator ${item.key || ''}`} />
      case 'heading':
        return <div key={`hed${index}`} className="ui-heading">{thisLabel}</div>
      default:
        return null
    }
  }

  return (
    <div className={`ui-item ${className}`} key={`item${index}`} title={item.description || ''}>
      {element()}
    </div>
  )
}<|MERGE_RESOLUTION|>--- conflicted
+++ resolved
@@ -2,11 +2,7 @@
 // @flow
 //--------------------------------------------------------------------------
 // Renders UI elements based on their type for the dropdown menu or settings dialog.
-<<<<<<< HEAD
-// Last updated 2024-07-21 for v2.1.0.a1 by @jgclark
-=======
 // Last updated 2024-05-29 for v2.0.5 by @jgclark
->>>>>>> 0e7060d0
 //--------------------------------------------------------------------------
 
 //--------------------------------------------------------------------------
@@ -36,10 +32,7 @@
   showSaveButton?: boolean,
   inputRef?: { current: null | HTMLInputElement }, // Add inputRef prop type
   indent?: boolean,
-<<<<<<< HEAD
-=======
   className?: string,
->>>>>>> 0e7060d0
 }
 
 /**
@@ -60,11 +53,9 @@
   showSaveButton = true,
   inputRef, // Destructure inputRef
   indent = false,
-<<<<<<< HEAD
-=======
   className = '',
->>>>>>> 0e7060d0
 }: RenderItemProps): React$Node {
+
   const element = () => {
     const thisLabel = item.label || '?'
     // logDebug('renderItem', `${item.type} / ${String(index)} / '${thisLabel}'`)
@@ -125,10 +116,6 @@
             }}
             showSaveButton={showSaveButton}
             compactDisplay={item.compactDisplay || false}
-<<<<<<< HEAD
-            className={indent ? 'indent' : ''}
-=======
->>>>>>> 0e7060d0
           />
         )
       case 'combo':
@@ -144,10 +131,6 @@
             }}
             inputRef={inputRef} // Pass inputRef
             compactDisplay={item.compactDisplay || false}
-<<<<<<< HEAD
-            className={indent ? 'indent' : ''}
-=======
->>>>>>> 0e7060d0
           />
         )
       // case 'perspective':
@@ -161,7 +144,7 @@
             key={`text${index}`}
             textType={item.textType || 'description'}
             label={thisLabel}
-            className={indent ? 'indent' : ''}
+            // className={indent ? 'indent' : ''}
           />
         )
       case 'separator':
