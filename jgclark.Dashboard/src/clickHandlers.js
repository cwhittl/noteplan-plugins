// @flow
//-----------------------------------------------------------------------------
// clickHandlers.js
// Handler functions for dashboard clicks that come over the bridge
// The routing is in pluginToHTMLBridge.js/bridgeClickDashboardItem()
// Last updated for v2.1.0.a
//-----------------------------------------------------------------------------
import { addChecklistToNoteHeading, addTaskToNoteHeading } from '../../jgclark.QuickCapture/src/quickCapture'
import { allCalendarSectionCodes, WEBVIEW_WINDOW_ID } from './constants'
<<<<<<< HEAD
import {
  // buildListOfDoneTasksToday,
  getTotalDoneCountsFromSections,
  // rollUpDoneCounts,
  updateDoneCountsFromChangedNotes,
} from './countDoneTasks'
=======
import { updateDoneCountsFromChangedNotes } from './countDoneTasks'
>>>>>>> 4c8b8f93
import {
  getDashboardSettings,
  getNotePlanSettings,
  handlerResult,
  mergeSections,
  // moveItemBetweenCalendarNotes,
  moveItemToRegularNote,
  setPluginData,
} from './dashboardHelpers'
import { getAllSectionsData, getSomeSectionsData } from './dataGeneration'
import type { MessageDataObject, TBridgeClickHandlerResult, TDashboardSettings, TPluginData } from './types'
import { validateAndFlattenMessageObject } from './shared'
import {
  addNewPerspective,
  deletePerspective,
  getActivePerspectiveDef,
  getPerspectiveSettings,
  replacePerspectiveDef,
  cleanDashboardSettings,
  switchToPerspective,
} from './perspectiveHelpers'
import {
  cancelItem,
  completeItem,
  completeItemEarlier,
  deleteItem,
  findParaFromStringAndFilename,
  highlightParagraphInEditor,
  scheduleItem,
  unscheduleItem,
} from '@helpers/NPParagraph'
import { getNPWeekData, type NotePlanWeekInfo } from '@helpers/NPdateTime'
import { openNoteByFilename } from '@helpers/NPnote'
import { calcOffsetDateStr, getDateStringFromCalendarFilename, getTodaysDateHyphenated, RE_DATE, RE_DATE_INTERVAL } from '@helpers/dateTime'
import { clo, JSP, logDebug, logError, logInfo, logTimer, logWarn, timer, dt } from '@helpers/dev'
import { getGlobalSharedData } from '@helpers/HTMLView'
import { cyclePriorityStateDown, cyclePriorityStateUp } from '@helpers/paragraph'
import { showMessage, processChosenHeading } from '@helpers/userInput'

/****************************************************************************************************************************
 *                             NOTES
 ****************************************************************************************************************************
- Handlers should use the standard return type of TBridgeClickHandlerResult
- handlerResult() can be used to create the result object
- Types are defined in types.js
    - type TActionOnReturn = 'UPDATE_CONTENT' | 'REMOVE_LINE' | 'REFRESH_JSON' | 'START_DELAYED_REFRESH_TIMER' etc.

/****************************************************************************************************************************
 *                             Data types + constants
 ****************************************************************************************************************************/

/****************************************************************************************************************************
 *                             HANDLERS
 ****************************************************************************************************************************/

/**
 * Tell the React window to update by re-generating all Sections
 */
export async function refreshAllSections(): Promise<void> {
  const startTime = new Date()
  const reactWindowData = await getGlobalSharedData(WEBVIEW_WINDOW_ID)
  // show refreshing message until done
  await setPluginData({ refreshing: true }, 'Starting Refreshing all sections')

  // refresh all sections' data
  const newSections = await getAllSectionsData(reactWindowData.demoMode, false, false)
  const changedData = {
    refreshing: false,
    sections: newSections,
    lastFullRefresh: new Date(),
    // totalDoneCounts: getTotalDoneCountsFromSections(newSections),
  }
  await setPluginData(changedData, 'Finished Refreshing all sections')
  logTimer('refreshAllSections', startTime, `at end for all sections`)

  // re-calculate all done task counts (if the appropriate setting is on)
  const NPSettings = await getNotePlanSettings()
  if (NPSettings.doneDatesAvailable) {
    // V1 method
    // const totalDoneCounts = rollUpDoneCounts([getTotalDoneCountsFromSections(reactWindowData.pluginData.sections)], buildListOfDoneTasksToday())
    // const changedData = {
    //   totalDoneCounts: totalDoneCounts,
    // }
    // V2 method
    const totalDoneCount = updateDoneCountsFromChangedNotes(`end of refreshAllSections()`)
    const changedData = {
      totalDoneCount: totalDoneCount,
    }
    await setPluginData(changedData, 'Updating doneCounts at end of refreshAllSections')
  }
}

// FIXME: DBW thinks this generates way more updates than necessary
/**
 * Loop through sectionCodes and tell the React window to update by re-generating a subset of Sections.
 * This is used on first launch to improve the UX and speed of first render.
 * Each section is returned to React as it's generated.
 * Today loads first and then this function is automatically called from a useEffect in Dashboard.jsx to load the rest.
 * @param {MessageDataObject} data
 * @param {boolean} calledByTrigger? (default: false)
 * @param {boolean} setFullRefreshDate? (default: false) - whether to set the lastFullRefresh date (default is no)
 * @returns {TBridgeClickHandlerResult}
 */
export async function incrementallyRefreshSections(
  data: MessageDataObject,
  calledByTrigger: boolean = false,
  setFullRefreshDate: boolean = false,
): Promise<TBridgeClickHandlerResult> {
  const incrementalStart = new Date()
  const { sectionCodes } = data
  if (!sectionCodes) {
    logError('incrementallyRefreshSections', 'No sectionCodes provided')
    return handlerResult(false)
  }
  logDebug('incrementallyRefreshSections', `Starting for ${sectionCodes.length} sections ${String(sectionCodes)}`)
  await setPluginData({ refreshing: true }, `Starting incremental refresh for sections ${String(sectionCodes)}`)
  // loop through sectionCodes
  for (const sectionCode of sectionCodes) {
    const start = new Date()
<<<<<<< HEAD
    const result = await refreshSomeSections({ ...data, sectionCodes: [sectionCode] }, calledByTrigger)
    logDebug(`clickHandlers`, `incrementallyRefreshSections getting ${sectionCode}) took ${timer(start)}; sectionItems: ${result?.sectionItems || ''} total`)
=======
    await refreshSomeSections({ ...data, sectionCodes: [sectionCode] }, calledByTrigger)
    logTimer(`clickHandlers`, start, `incrementallyRefreshSections getting ${sectionCode})`)
>>>>>>> 4c8b8f93
  }

  const updates: any = { refreshing: false }
  if (setFullRefreshDate) updates.lastFullRefresh = new Date()
  await setPluginData(updates, `Ending incremental refresh for sections ${String(sectionCodes)} (after ${timer(incrementalStart)})`)
  logTimer('incrementallyRefreshSections', incrementalStart, `for ${sectionCodes.length} sections`, 2000)

  // re-calculate done task counts (if the appropriate setting is on)
  const NPSettings = await getNotePlanSettings()
  if (NPSettings.doneDatesAvailable) {
    // V2 method
    const totalDoneCount = updateDoneCountsFromChangedNotes(`update done counts at end of incrementallyRefreshSections (for [${sectionCodes.join(',')}])`)
    const changedData = {
      totalDoneCount: totalDoneCount,
    }
    await setPluginData(changedData, 'Updating doneCounts at end of incrementallyRefreshSections')
  }

  return handlerResult(true)
}

/**
 * Tell the React window to update by re-generating a subset of Sections.
 * Returns them all in one shot vs incrementallyRefreshSections which updates one at a time.
 * @param {MessageDataObject} data
 * @param {boolean} calledByTrigger? (default: false)
 * @returns {TBridgeClickHandlerResult}
 */
export async function refreshSomeSections(data: MessageDataObject, calledByTrigger: boolean = false): Promise<TBridgeClickHandlerResult> {
  const start = new Date()
  const { sectionCodes } = data
  if (!sectionCodes) {
    logError('refreshSomeSections', 'No sectionCodes provided')
    return handlerResult(false)
  }
  logDebug('refreshSomeSections', `Starting for ${String(sectionCodes)}`)
  const reactWindowData = await getGlobalSharedData(WEBVIEW_WINDOW_ID)
  const pluginData: TPluginData = reactWindowData.pluginData
  // show refreshing message until done
  if (!pluginData.refreshing === true) await setPluginData({ refreshing: sectionCodes }, `Starting refresh for sections ${String(sectionCodes)}`)
  const existingSections = pluginData.sections

  // force the section refresh for the wanted sections
  const newSections = await getSomeSectionsData(sectionCodes, pluginData.demoMode, calledByTrigger)
  // logDebug('refreshSomeSections', `- after getSomeSectionsData(): ${timer(start)}`)
  const mergedSections = mergeSections(existingSections, newSections)
  // logDebug('refreshSomeSections', `- after mergeSections(): ${timer(start)}`)

  const updates: TAnyObject = { sections: mergedSections }
  // and update the total done counts
  // TODO: turning off for now, as was being called too often? Need to figure this out.
  // updates.totalDoneCounts = getTotalDoneCountsFromSections(mergedSections)

  if (!pluginData.refreshing === true) updates.refreshing = false
  await setPluginData(updates, `Finished refresh for sections: ${String(sectionCodes)} (${timer(start)})`)
<<<<<<< HEAD
  logTimer('refreshSomeSections', start, `for ${sectionCodes.toString()}`, 2000)
  // count sectionItems in all sections
  const totalSectionItems = mergedSections.reduce((acc, section) => acc + section.sectionItems.length, 0)
  logDebug('refreshSomeSections', `Total section items: ${totalSectionItems}`)
  return handlerResult(true, [], { sectionItems: totalSectionItems })
}

export async function doEvaluateString(data: MessageDataObject): Promise<TBridgeClickHandlerResult> {
  const { stringToEvaluate } = data
  if (!stringToEvaluate) {
    logError('doEvaluateString', 'No stringToEvaluate provided')
    return handlerResult(false)
  }
  logDebug('doEvaluateString', `Evaluating string: "${stringToEvaluate}"`)
  // use JS eval to evaluate the string
  try {
    const result = await eval(stringToEvaluate)
    return handlerResult(true, [], { result })
  } catch (error) {
    logError('doEvaluateString', error.message)
    return handlerResult(false, [], { errorMsg: error.message })
  }
=======
  logTimer('refreshSomeSections', start, `for ${sectionCodes.toString()}`)
  return handlerResult(true)
>>>>>>> 4c8b8f93
}

/**
 * Prepend an open task to 'calNoteFilename' calendar note, using text we prompt the user for.
 * Note: It only writes to Calendar notes, as that's only what Dashboard needs.
 * @param {MessageDataObject} {actionType: addTask|addChecklist etc., toFilename:xxxxx}
 * @returns {TBridgeClickHandlerResult} result to be used by click result handler
 */
export async function doAddItem(data: MessageDataObject): Promise<TBridgeClickHandlerResult> {
  try {
    const config = await getDashboardSettings()
    clo(data, 'data for doAddItem', 2)
    const { actionType, toFilename, sectionCodes, userInputObj } = data
    const { text, heading } = userInputObj || {}

    logDebug('doAddItem', `- actionType: ${actionType} to ${toFilename || ''} in section ${String(sectionCodes)}`)
    if (!toFilename) {
      throw new Error('doAddItem: No toFilename provided')
    }
    const todoType = actionType === 'addTask' ? 'task' : 'checklist'

    const calNoteDateStr = getDateStringFromCalendarFilename(toFilename, true)
    // logDebug('addTask', `= date ${calNoteDateStr}`)
    if (!calNoteDateStr) {
      throw new Error(`calNoteDateStr isn't defined for ${toFilename}`)
    }

    const content = text ?? (await CommandBar.showInput(`Type the ${todoType} text to add`, `Add ${todoType} '%@' to ${calNoteDateStr}`))
    const note = DataStore.noteByFilename(toFilename, 'Calendar')
    if (!note) throw new Error(`doAddItem: No note found for ${toFilename}`)
    // Add text to the new location in destination note

    const newHeadingLevel = config.newTaskSectionHeadingLevel

    const headingToUse = heading ? await processChosenHeading(note, newHeadingLevel, heading || '') : config.newTaskSectionHeading

    if (actionType === 'addTask') {
      addTaskToNoteHeading(calNoteDateStr, headingToUse, content, newHeadingLevel)
    } else {
      addChecklistToNoteHeading(calNoteDateStr, headingToUse, content, newHeadingLevel)
    }
    // TEST: update cache
    DataStore.updateCache(note, true)

    // update just the section we've added to
    return handlerResult(true, ['REFRESH_SECTION_IN_JSON', 'START_DELAYED_REFRESH_TIMER'], { sectionCodes: sectionCodes })
  } catch (err) {
    logError('doAddItem', err.message)
    return { success: false }
  }
}

/**
 * Complete the task in the actual Note.
 * @param {MessageDataObject} data - The data object containing information for content update.
 * @returns {TBridgeClickHandlerResult} The result of the content update operation.
 */
export function doCompleteTask(data: MessageDataObject): TBridgeClickHandlerResult {
  const { filename, content } = validateAndFlattenMessageObject(data)
  const updatedParagraph = completeItem(filename, content)
  // clo(updatedParagraph, `doCompleteTask -> updatedParagraph`) // ✅

  if (typeof updatedParagraph !== 'boolean') {
    logDebug('doCompleteTask', `-> {${updatedParagraph.content}}`)
    return handlerResult(true, ['REMOVE_LINE_FROM_JSON', 'INCREMENT_DONE_COUNT', 'START_DELAYED_REFRESH_TIMER'], { updatedParagraph })
  } else {
    logDebug('doCompleteTask', `-> failed`)
    return handlerResult(false)
  }
}

/**
 * Complete the task in the actual Note, but with the date it was scheduled for.
 * @param {MessageDataObject} data - The data object containing information for content update.
 * @returns {TBridgeClickHandlerResult} The result of the content update operation.
 */
export function doCompleteTaskThen(data: MessageDataObject): TBridgeClickHandlerResult {
  const { filename, content } = validateAndFlattenMessageObject(data)
  const updatedParagraph = completeItemEarlier(filename, content)
  if (typeof updatedParagraph !== 'boolean') {
    logDebug('doCompleteTaskThen', `-> {${updatedParagraph.content}}`)
    return handlerResult(true, ['REMOVE_LINE_FROM_JSON', 'START_DELAYED_REFRESH_TIMER'], { updatedParagraph })
  } else {
    logDebug('doCompleteTaskThen', `-> failed`)
    return handlerResult(false)
  }
}

/**
 * Cancel the task in the actual Note.
 * @param {MessageDataObject} data - The data object containing information for content update.
 * @returns {TBridgeClickHandlerResult} The result of the content update operation.
 */
export function doCancelTask(data: MessageDataObject): TBridgeClickHandlerResult {
  const { filename, content } = validateAndFlattenMessageObject(data)
  let res = cancelItem(filename, content)
  let updatedParagraph = null
  const possiblePara = findParaFromStringAndFilename(filename, content)
  if (typeof possiblePara === 'boolean') {
    res = false
  } else {
    updatedParagraph = possiblePara || {}
  }
  logDebug('doCancelTask', `-> ${String(res)}`)
  return handlerResult(res, ['REMOVE_LINE_FROM_JSON', 'START_DELAYED_REFRESH_TIMER'], { updatedParagraph })
}

/**
 * Complete the checklist in the actual Note.
 * @param {MessageDataObject} data - The data object containing information for content update.
 * @returns {TBridgeClickHandlerResult} The result of the content update operation.
 */
export function doCompleteChecklist(data: MessageDataObject): TBridgeClickHandlerResult {
  const { filename, content } = validateAndFlattenMessageObject(data)
  const updatedParagraph = completeItem(filename, content)
  // clo(updatedParagraph, `doCompleteChecklist -> updatedParagraph`)
  // clo(updatedParagraph.note.filename, `doCompleteChecklist -> updatedParagraph.note.filename`)
  return handlerResult(Boolean(updatedParagraph), ['REMOVE_LINE_FROM_JSON', 'START_DELAYED_REFRESH_TIMER'], { updatedParagraph })
}

/**
 * Delete the item in the actual Note.
 * TODO: extend to delete sub-items as well if wanted.
 * @param {MessageDataObject} data - The data object containing information for content update.
 * @returns {TBridgeClickHandlerResult} The result of the content update operation.
 */
export async function doDeleteItem(data: MessageDataObject): Promise<TBridgeClickHandlerResult> {
  const { filename, content, sectionCodes } = validateAndFlattenMessageObject(data)
  logDebug('doDeleteItem', `Starting with "${String(content)}" and will ideally update sectionCodes ${String(sectionCodes)}`)
  // Grab a copy of the paragraph before deleting it, so React can remove the right line. (It's not aware the paragraph has disappeared on the back end.)
  const updatedParagraph = findParaFromStringAndFilename(filename, content)
  const res = await deleteItem(filename, content)
  logDebug('doDeleteItem', `-> ${String(res)}`)
  return handlerResult(true, ['REMOVE_LINE_FROM_JSON', 'START_DELAYED_REFRESH_TIMER'], { updatedParagraph })
}

/**
 * Cancel the checklist in the actual Note.
 * @param {MessageDataObject} data - The data object containing information for content update.
 * @returns {TBridgeClickHandlerResult} The result of the content update operation.
 */
export function doCancelChecklist(data: MessageDataObject): TBridgeClickHandlerResult {
  const { filename, content } = validateAndFlattenMessageObject(data)
  let res = cancelItem(filename, content)
  let updatedParagraph = null
  const possiblePara = findParaFromStringAndFilename(filename, content)
  if (typeof possiblePara === 'boolean') {
    res = false
  } else {
    updatedParagraph = possiblePara || {}
  }
  // logDebug('doCancelChecklist', `-> ${String(res)}`)
  return handlerResult(res, ['REMOVE_LINE_FROM_JSON', 'START_DELAYED_REFRESH_TIMER'], { updatedParagraph })
}

/**
 * Updates content based on provided data.
 * @param {MessageDataObject} data - The data object containing information for content update.
 * @returns {TBridgeClickHandlerResult} The result of the content update operation.
 */
export function doContentUpdate(data: MessageDataObject): TBridgeClickHandlerResult {
  const { filename, content } = validateAndFlattenMessageObject(data)
  const { updatedContent } = data
  logDebug('doContentUpdate', `${updatedContent || ''}`)
  if (!updatedContent) {
    throw new Error('Trying to updateItemContent but no updatedContent was passed')
  }

  const para = findParaFromStringAndFilename(filename, content)

  if (!para) {
    throw new Error(`updateItemContent: No para found for filename ${filename} and content ${content}`)
  }

  para.content = updatedContent
  if (para.note) {
    para.note.updateParagraph(para)
  } else {
    throw new Error(`updateItemContent: No para.note found for filename ${filename} and content ${content}`)
  }

  return handlerResult(true, ['UPDATE_LINE_IN_JSON', 'START_DELAYED_REFRESH_TIMER'], { updatedParagraph: para })
}

// Send a request to toggleType to plugin
export function doToggleType(data: MessageDataObject): TBridgeClickHandlerResult {
  try {
    const { filename, content, sectionCodes } = validateAndFlattenMessageObject(data)
    logDebug('toggleTaskChecklistParaType', `starting for "${content}" in filename: ${filename} with sectionCodes ${String(sectionCodes)}`)

    // V1: original from v0.x
    // const updatedType = toggleTaskChecklistParaType(filename, content)

    // V2: move most of toggleTaskChecklistParaType() into here, as we need access to the full para
    // find para
    const possiblePara: TParagraph | boolean = findParaFromStringAndFilename(filename, content)
    if (typeof possiblePara === 'boolean') {
      throw new Error('toggleTaskChecklistParaType: no para found')
    }
    // logDebug('toggleTaskChecklistParaType', `toggling type for "${content}" in filename: ${filename}`)
    // Get the paragraph to change
    const updatedParagraph = possiblePara
    const thisNote = updatedParagraph.note
    if (!thisNote) throw new Error(`Could not get note for filename ${filename}`)
    const existingType = updatedParagraph.type
    logDebug('toggleTaskChecklistParaType', `toggling type from ${existingType} in filename: ${filename}`)
    const updatedType = existingType === 'checklist' ? 'open' : 'checklist'
    updatedParagraph.type = updatedType
    logDebug('doToggleType', `-> ${updatedType}`)
    thisNote.updateParagraph(updatedParagraph)
    DataStore.updateCache(thisNote, false)
    // Refresh the whole section, as we might want to filter out the new item type from the display
    // return handlerResult(true, ['UPDATE_LINE_IN_JSON', 'START_DELAYED_REFRESH_TIMER'], { updatedParagraph: updatedParagraph })
    return handlerResult(true, ['REFRESH_SECTION_IN_JSON', 'START_DELAYED_REFRESH_TIMER'], { sectionCodes: sectionCodes })
  } catch (error) {
    logError('doToggleType', error.message)
    return handlerResult(false)
  }
}

// Send a request to unscheduleItem to plugin
export function doUnscheduleItem(data: MessageDataObject): TBridgeClickHandlerResult {
  const { filename, content } = validateAndFlattenMessageObject(data)
  const updatedParagraph = unscheduleItem(filename, content)
  logDebug('doUnscheduleItem', `-> ${String(updatedParagraph)}`)

  // logDebug('doUnscheduleItem', `  -> result ${String(res)}`)
  // Update display in Dashboard too
  // sendToHTMLWindow(windowId, 'unscheduleItem', data)
  return handlerResult(true, ['UPDATE_LINE_IN_JSON', 'START_DELAYED_REFRESH_TIMER'], { updatedParagraph: updatedParagraph })
}

// Send a request to cyclePriorityStateUp to plugin
export function doCyclePriorityStateUp(data: MessageDataObject): TBridgeClickHandlerResult {
  const { filename, content } = validateAndFlattenMessageObject(data)

  // Get para
  const para = findParaFromStringAndFilename(filename, content)
  if (para && typeof para !== 'boolean') {
    // const paraContent = para.content ?? 'error'
    // logDebug('doCyclePriorityStateUp', `will cycle priority on para {${paraContent}}`)
    // Note: next 2 lines have to be this way around, otherwise a race condition
    // const newPriority = (getTaskPriority(paraContent) + 1) % 5
    const updatedContent = cyclePriorityStateUp(para)
    para.content = updatedContent
    logDebug('doCyclePriorityStateUp', `cycling priority -> {${JSP(updatedContent)}}`)

    // Now ask to update this line in the display
    return handlerResult(true, ['UPDATE_LINE_IN_JSON'], { updatedParagraph: para })
  } else {
    logWarn('doCyclePriorityStateUp', `-> unable to find para {${content}} in filename ${filename}`)
    return handlerResult(false, [], { errorMsg: `unable to find para "${content}" in filename: "${filename}"` })
  }
}

// Send a request to cyclePriorityStateDown to plugin
export function doCyclePriorityStateDown(data: MessageDataObject): TBridgeClickHandlerResult {
  const { filename, content } = validateAndFlattenMessageObject(data)
  // Get para
  const para = findParaFromStringAndFilename(filename, content)
  if (para && typeof para !== 'boolean') {
    // const paraContent = para.content ?? 'error'
    // logDebug('doCyclePriorityStateDown', `will cycle priority on para {${paraContent}}`)
    // Note: next 2 lines have to be this way around, otherwise a race condition
    // const newPriority = (getTaskPriority(paraContent) - 1) % 5
    const updatedContent = cyclePriorityStateDown(para)
    para.content = updatedContent
    logDebug('doCyclePriorityStateDown', `cycling priority -> {${updatedContent}}`)

    // Now ask to update this line in the display
    return handlerResult(true, ['UPDATE_LINE_IN_JSON'], { updatedParagraph: para })
  } else {
    logWarn('doCyclePriorityStateDown', `-> unable to find para {${content}} in filename ${filename}`)
    return handlerResult(false, [], { errorMsg: `unable to find para "${content}" in filename: "${filename}"` })
  }
}

// TODO(later): get working or remove
// export function dowindowResized(data: MessageDataObject): TBridgeClickHandlerResult {
//   logDebug('bCDI / windowResized', `windowResized triggered on plugin side (hopefully for '${windowCustomId}')`)
//   const thisWin = getWindowFromCustomId(windowCustomId)
//   const rect = getLiveWindowRectFromWin(thisWin)
//   if (rect) {
//     // logDebug('bCDI / windowResized/windowResized', `-> saving rect: ${rectToString(rect)} to pref`)
//     storeWindowRect(windowCustomId)
//   }
// }

// Handle a show note call simply by opening the note in the main Editor.
// Note: use the showLine... variant of this (below) where possible
export async function doShowNoteInEditorFromFilename(data: MessageDataObject): Promise<TBridgeClickHandlerResult> {
  const { filename, modifierKey } = data
  if (!filename) throw 'doShowNoteInEditorFromFilename: No filename: stopping'
  const note = await openNoteByFilename(filename, { newWindow: modifierKey === 'meta', splitView: modifierKey === 'alt' })
  return handlerResult(note ? true : false)
}

// Handle a show note call simply by opening the note in the main Editor
// Note: use the showLine... variant of this (below) where possible
export async function doShowNoteInEditorFromTitle(data: MessageDataObject): Promise<TBridgeClickHandlerResult> {
  const { filename } = validateAndFlattenMessageObject(data)
  // Note: different from above as the third parameter is overloaded to pass wanted note title (encoded)
  const wantedTitle = filename
  const note = await Editor.openNoteByTitle(wantedTitle)
  if (note) {
    logDebug('bridgeClickDashboardItem', `-> successful call to open title ${wantedTitle} in Editor`)
    return handlerResult(true)
  } else {
    logWarn('bridgeClickDashboardItem', `-> unsuccessful call to open title ${wantedTitle} in Editor`)
    return handlerResult(false)
  }
}

/**
 * Handle a show line call by opening the note in the main Editor, and then finding and moving the cursor to the start of that line.
 * If ⌘ (command) key is clicked, then open in a new floating window.
 * If option key is clicked, then open in a new split view.
 * @param {MessageDataObject} data with details of item
 * @returns {TBridgeClickHandlerResult} how to handle this result
 */
export async function doShowLineInEditorFromFilename(data: MessageDataObject): Promise<TBridgeClickHandlerResult> {
  const { filename, content, modifierKey } = validateAndFlattenMessageObject(data)
  // logDebug('showLineInEditorFromFilename', `${filename} /  ${content}`)
  const note = await Editor.openNoteByFilename(filename, modifierKey === 'meta', 0, 0, modifierKey === 'alt')
  if (note) {
    const res = highlightParagraphInEditor({ filename: filename, content: content }, true)
    logDebug(
      'bridgeClickDashboardItem',
      `-> successful call to open filename ${filename} in Editor, followed by ${res ? 'succesful' : 'unsuccessful'} call to highlight the paragraph in the editor`,
    )
    return handlerResult(true)
  } else {
    logWarn('bridgeClickDashboardItem', `-> unsuccessful call to open filename ${filename} in Editor`)
    return handlerResult(false)
  }
}

// Note: not currently used
// Handle a show line call by opening the note in the main Editor, and then finding and moving the cursor to the start of that line
// export async function doShowLineInEditorFromTitle(data: MessageDataObject): Promise<TBridgeClickHandlerResult> {
//   // Note: different from above as the third parameter is overloaded to pass wanted note title (encoded)
//   const { title, filename, content } = validateAndFlattenMessageObject(data)
//   const note = await Editor.openNoteByTitle(title)
//   if (note) {
//     const res = highlightParagraphInEditor({ filename: note.filename, content: content }, true)
//     logDebug(
//       'bridgeClickDashboardItem',
//       `-> successful call to open filename ${filename} in Editor, followed by ${res ? 'succesful' : 'unsuccessful'} call to highlight the paragraph in the editor`,
//     )
//     return handlerResult(true)
//   } else {
//     logWarn('bridgeClickDashboardItem', `-> unsuccessful call to open title '${title}' in Editor`)
//     return handlerResult(false)
//   }
// }

// Instruction to move task from a note to a project note.
// Note: Requires user input, so most of the work is done in moveItemToRegularNote() on plugin side.
export async function doMoveToNote(data: MessageDataObject): Promise<TBridgeClickHandlerResult> {
  const { filename, content, itemType, para } = validateAndFlattenMessageObject(data)
  logDebug('doMoveToNote', `starting -> ${filename} / ${content} / ${itemType}`)
  const newNote: TNote | null | void = await moveItemToRegularNote(filename, content, itemType)
  if (newNote) {
    logDebug('doMoveToNote', `Success: moved to -> "${newNote?.title || ''}"`)
    logDebug('doMoveToNote', `- now needing to find the TPara for ${para.type}:"${content}" ...`)
    // updatedParagraph (below) is an actual NP object (TParagraph) not a TParagraphForDashboard, so we need to go and find it again
    const updatedParagraph = newNote.paragraphs.find((p) => p.content === content && p.type === para.type)
    if (updatedParagraph) {
      logDebug('doMoveToNote', `- Sending update line request $JSP(updatedParagraph)`)
      return handlerResult(true, ['UPDATE_LINE_IN_JSON'], { updatedParagraph })
    } else {
      logWarn('doMoveToNote', `Couldn't find updated paragraph. Resorting to refreshing all enabled sections :-(`)
      return handlerResult(true, ['REFRESH_ALL_ENABLED_SECTIONS'], { sectionCodes: allCalendarSectionCodes })
    }
  } else {
    return handlerResult(false)
  }
}

/**
 * Reschedule (i.e. update the >date) an item in place.
 * The new date is indicated by the controlStr ('t' or date interval),
 * or failing that the dateString (an NP date).
 * Note: now defaults to changing the item to being type 'rescheduled' or 'checklistScheduled', as well as
 * @param {MessageDataObject} data for the item
 * @returns {TBridgeClickHandlerResult} how to handle this result
 */
export async function doRescheduleItem(data: MessageDataObject): Promise<TBridgeClickHandlerResult> {
  const { filename, content, controlStr } = validateAndFlattenMessageObject(data)
  const config: TDashboardSettings = await getDashboardSettings()
  // logDebug('doRescheduleItem', `- config.rescheduleNotMove = ${config.rescheduleNotMove}`)
  logDebug('doRescheduleItem', `Starting with filename: ${filename}, content: "${content}", controlStr: ${controlStr}`)
  const dateOrInterval = String(controlStr)
  // const dateInterval = controlStr || ''
  let startDateStr = ''
  let newDateStr = ''

  const thePara = findParaFromStringAndFilename(filename, content)
  if (typeof thePara === 'boolean') {
    logWarn('doRescheduleItem', `- note ${filename} doesn't seem to contain {${content}}`)
    clo(data, `doRescheduleItem -> data`)
    await showMessage(`Note ${filename} doesn't seem to contain "{${content}}"`)
    return handlerResult(false)
  }

  if (dateOrInterval === 't') {
    // Special case to change to '>today' (or the actual date equivalent)
    newDateStr = config.useTodayDate ? 'today' : getTodaysDateHyphenated()
    logDebug('doRescheduleItem', `- move task in ${filename} -> 'today'`)
  } else if (dateOrInterval.match(RE_DATE_INTERVAL)) {
    const dateInterval = dateOrInterval
    const offsetUnit = dateInterval.charAt(dateInterval.length - 1) // get last character
    // Get today's date, ignoring current date on task. Note: this means we always start with a *day* base date, not week etc.
    startDateStr = getTodaysDateHyphenated()
    // Get the new date, but output using the longer of the two types of dates given
    newDateStr = calcOffsetDateStr(startDateStr, dateInterval, 'longer')

    // But, we now know the above doesn't observe NP week start, so override with an NP-specific function where offset is of type 'week'
    if (offsetUnit === 'w') {
      const offsetNum = Number(dateInterval.substr(0, dateInterval.length - 1)) // return all but last character
      // $FlowFixMe(incompatible-type)
      const NPWeekData: NotePlanWeekInfo = getNPWeekData(startDateStr, offsetNum, 'week')
      // clo(NPWeekData, "NPWeekData:")
      newDateStr = NPWeekData.weekString
      logDebug('doRescheduleItem', `- used NPWeekData instead -> ${newDateStr}`)
    }
  } else if (dateOrInterval.match(RE_DATE)) {
    newDateStr = controlStr
    logDebug('doRescheduleItem', `- newDateStr ${newDateStr} from controlStr`)
  } else {
    logError('doRescheduleItem', `bad move date/interval: ${dateOrInterval}`)
    return handlerResult(false)
  }
  logDebug('doRescheduleItem', `change due date on task from ${startDateStr} -> ${newDateStr}`)

  // Make the actual change to reschedule the item
  // v1:
  // const theLine = thePara.content
  // const changedLine = replaceArrowDatesInString(thePara.content, `>${newDateStr}`)
  // logDebug('doRescheduleItem', `Found line "${theLine}" -> changed line: "${changedLine}"`)
  // thePara.content = changedLine
  // v2:
  const res = scheduleItem(thePara, newDateStr, config.useRescheduleMarker)
  const thisNote = thePara.note
  if (thisNote) {
    thisNote.updateParagraph(thePara)
    logDebug('doRescheduleItem', `- appeared to update line OK -> {${thePara.content}}`)

    // Ask for cache refresh for this note
    DataStore.updateCache(thisNote, false)

    // refresh whole display, as we don't know which if any section the moved task might need to be added to
    // logDebug('doRescheduleItem', `------------ refresh ------------`)
    return handlerResult(true, ['REMOVE_LINE_FROM_JSON', 'REFRESH_ALL_ENABLED_SECTIONS'], { updatedParagraph: thePara })
  } else {
    logWarn('doRescheduleItem', `- some other failure`)
    return handlerResult(false)
  }
}

/**
 * Update a single key in DataStore.settings
 * @param {MessageDataObject} data - a MDO that should have a key "settings" with the items to be set to the settingName key
 * @param {string} settingName - the single key to set to the value of data.settings
 * @returns {TBridgeClickHandlerResult}
 */
export async function doSettingsChanged(data: MessageDataObject, settingName: string): Promise<TBridgeClickHandlerResult> {
  // clo(data, `doSettingsChanged() starting with data = `)
  const newSettings = data.settings
  if (!DataStore.settings || !newSettings) {
    throw new Error(`doSettingsChanged newSettings: ${JSP(newSettings)} or settings is null or undefined.`)
  }
  // If we are saving the dashboardSettings, and the perspectiveSettings are not being sent, then we need to save the active perspective settings
  let perspectivesToSave = data.perspectiveSettings
  if (settingName === 'dashboardSettings' && !perspectivesToSave) {
    const perspectiveSettings = await getPerspectiveSettings()
    const activePerspDef = getActivePerspectiveDef(perspectiveSettings)
    if (activePerspDef && activePerspDef.name !== '-') {
      // ignore dashboard changes in the perspective definition until it is saved explicitly
      // but we need to set the isModified flag on the perspective
      perspectivesToSave = perspectiveSettings.map((p) => (p.name === activePerspDef.name ? { ...p, isModified: true } : { ...p, isModified: false }))
    } else {
      logDebug(`doSettingsChanged`, `Saving new Dashboard settings to "-" perspective`)
      const dashDef = { name: '-', isActive: true, dashboardSettings: cleanDashboardSettings(newSettings), isModified: false }
      perspectivesToSave = replacePerspectiveDef(perspectiveSettings, dashDef)
    }
  }

  settingName === 'dashboardSettings' &&
    logDebug(`doSettingsChanged`, `TOP saving: excluded (in the main dashboard settings)=${newSettings.excludedFolders} filterPriorityItems=${newSettings.filterPriorityItems}`)
  const combinedUpdatedSettings = { ...DataStore.settings, [settingName]: JSON.stringify(newSettings) }
  if (perspectivesToSave) {
    const debugInfo = perspectivesToSave
      .map(
        (ps) =>
          `${ps.name}.excludedFolders=[${ps.dashboardSettings?.excludedFolders && ps.dashboardSettings?.excludedFolders?.toString()}] ${ps.isModified ? 'modified' : ''} ${
            ps.isActive ? '<active>' : ''
          }`,
      )
      .join(`\n\t`)
    logDebug(`doSettingsChanged`, `Saving perspectiveSettings also\n\t${debugInfo}`)
    combinedUpdatedSettings.perspectiveSettings = JSON.stringify(perspectivesToSave)
  }

  DataStore.settings = combinedUpdatedSettings
  const updatedPluginData = { [settingName]: newSettings, serverPush: { [settingName]: true } }
  if (perspectivesToSave) {
    updatedPluginData.serverPush.perspectiveSettings = true
    // $FlowFixMe(incompatible-type)
    updatedPluginData.perspectiveSettings = perspectivesToSave
  }
  await setPluginData(updatedPluginData, `_Updated ${settingName} in global pluginData`)
<<<<<<< HEAD
  const refreshes = settingName === 'dashboardSettings' ? ['REFRESH_ALL_SECTIONS'] : [] // don't refresh if we were saving just perspectiveSettings
  return handlerResult(true, ['REFRESH_ALL_SECTIONS'])
=======

  // TEST:Unsure whether either of these is needed, as well as the setPluginData above:
  // return handlerResult(true, ['REFRESH_ALL_SECTIONS'])
  // return handlerResult(true, ['REFRESH_ALL_ENABLED_SECTIONS'])
  return handlerResult(true, [])
>>>>>>> 4c8b8f93
}

export async function doCommsBridgeTest(_data: MessageDataObject): Promise<TBridgeClickHandlerResult> {
  // send a banner message by failing the handler
  return await handlerResult(false, [], { errorMsg: `Success: This was sent from the plugin. Round trip works 5x5.` })
}

export async function doAddNewPerspective(_data: MessageDataObject): Promise<TBridgeClickHandlerResult> {
  await addNewPerspective()
  const updatesToPluginData = { perspectiveSettings: JSON.parse(DataStore.settings.perspectiveSettings) }
  await setPluginData(updatesToPluginData, `_Added perspective in DataStore.settings & reloaded perspectives`)
  return handlerResult(true, [])
}

export async function doDeletePerspective(data: MessageDataObject): Promise<TBridgeClickHandlerResult> {
  await deletePerspective(data.perspectiveName)
  const updatesToPluginData = { perspectiveSettings: JSON.parse(DataStore.settings.perspectiveSettings) }
  await setPluginData(updatesToPluginData, `_Deleted perspective in DataStore.settings & reloaded perspectives`)
  return handlerResult(true, [])
<<<<<<< HEAD
}

export async function doSavePerspective(data: MessageDataObject): Promise<TBridgeClickHandlerResult> {
  clo(data, `doSavePerspective starting ... with mbo`)
  const perspectiveSettings = await getPerspectiveSettings()
  const activeDef = getActivePerspectiveDef(perspectiveSettings)
  if (!activeDef) return handlerResult(false, [], { errorMsg: `getActivePerspectiveDef failed` })
  if (!activeDef.isModified) return handlerResult(false, [], { errorMsg: `Perspective ${activeDef.name} is not modified. Not saving.` })
  if (activeDef.name === '-') return handlerResult(false, [], { errorMsg: `Perspective "-" is not allowed to be saved.` })
  const dashboardSettings = await getDashboardSettings()
  if (!dashboardSettings) return handlerResult(false, [], { errorMsg: `getDashboardSettings failed` })
  const newDef = { ...activeDef, dashboardSettings: { ...activeDef.dashboardSettings, ...cleanDashboardSettings(dashboardSettings) }, isModified: false }
  const revisedDefs = replacePerspectiveDef(perspectiveSettings, newDef)
  DataStore.settings = { ...DataStore.settings, perspectiveSettings: JSON.stringify(revisedDefs) }
  await setPluginData({ perspectiveSettings: revisedDefs }, `_Saved perspective ${activeDef.name}`)
  return handlerResult(true, [])
}

export async function doSwitchToPerspective(data: MessageDataObject): Promise<TBridgeClickHandlerResult> {
  const switchToName = data?.perspectiveName || ''
  if (!switchToName) {
    logError('doSwitchToPerspective', `No perspective name provided.`)
    return handlerResult(false, [], { errorMsg: `No perspectiveName provided.` })
  }
  const revisedDefs = await switchToPerspective(switchToName, await getPerspectiveSettings())
  if (!revisedDefs) return handlerResult(false, [], { errorMsg: `switchToPerspective failed` })
  const activeDef = getActivePerspectiveDef(revisedDefs)
  if (!activeDef) return handlerResult(false, [], { errorMsg: `getActivePerspectiveDef failed` })
  const prevDashboardSettings = await getDashboardSettings()
  if (!prevDashboardSettings) return handlerResult(false, [], { errorMsg: `getDashboardSettings failed` })
  // apply the new perspective's settings to the main dashboard settings
  const newDashboardSettings = {
    ...prevDashboardSettings,
    ...(activeDef.dashboardSettings || {}),
    lastChange: `_Switched to perspective ${switchToName} ${dt()} changed from plugin`,
  } // the ending "changed from plugin" is important because it keeps it from sending back
  logDebug(`doSwitchToPerspective`, `saving ${String(revisedDefs.length)} perspectiveDefs and ${String(Object.keys(newDashboardSettings).length)} dashboardSettings`)
  clo(newDashboardSettings, `doSwitchToPerspective: newDashboardSettings=`)
  DataStore.settings = { ...DataStore.settings, perspectiveSettings: JSON.stringify(revisedDefs), dashboardSettings: JSON.stringify(newDashboardSettings) }
  const updatesToPluginData = { perspectiveSettings: revisedDefs, dashboardSettings: newDashboardSettings, serverPush: { dashboardSettings: true, perspectiveSettings: true } }
  logDebug(
    `doSwitchToPerspective`,
    `sending revised perspectiveSettings and dashboardSettings to react window after switching to ${data?.perspectiveName || ''} current excludedFolders=${
      newDashboardSettings.excludedFolders
    }`,
  )
  await setPluginData(updatesToPluginData, `_Switched to perspective ${switchToName} in DataStore.settings ${dt()} changed in plugin`)
  return handlerResult(true, ['REFRESH_ALL_SECTIONS'])
}

// export async function turnOffPriorityItemsFilter(): Promise<TBridgeClickHandlerResult> {
//   logDebug('turnOffPriorityItemsFilter', `starting ...`)
//   const currentSettings = await getDashboardSettings()
//   const updatedDashboardSettings = { ...currentSettings, filterPriorityItems: false }
//   clo(updatedDashboardSettings, 'updatedDashboardSettings=')
//   DataStore.settings.dashboardSettings = updatedDashboardSettings
//   logDebug('turnOffPriorityItemsFilter', `------------ refresh ------------`)
//   return handlerResult(true, ['REFRESH_ALL_SECTIONS'])
// }
=======
}
>>>>>>> 4c8b8f93
<|MERGE_RESOLUTION|>--- conflicted
+++ resolved
@@ -7,16 +7,13 @@
 //-----------------------------------------------------------------------------
 import { addChecklistToNoteHeading, addTaskToNoteHeading } from '../../jgclark.QuickCapture/src/quickCapture'
 import { allCalendarSectionCodes, WEBVIEW_WINDOW_ID } from './constants'
-<<<<<<< HEAD
 import {
   // buildListOfDoneTasksToday,
   getTotalDoneCountsFromSections,
   // rollUpDoneCounts,
   updateDoneCountsFromChangedNotes,
 } from './countDoneTasks'
-=======
 import { updateDoneCountsFromChangedNotes } from './countDoneTasks'
->>>>>>> 4c8b8f93
 import {
   getDashboardSettings,
   getNotePlanSettings,
@@ -136,13 +133,8 @@
   // loop through sectionCodes
   for (const sectionCode of sectionCodes) {
     const start = new Date()
-<<<<<<< HEAD
-    const result = await refreshSomeSections({ ...data, sectionCodes: [sectionCode] }, calledByTrigger)
-    logDebug(`clickHandlers`, `incrementallyRefreshSections getting ${sectionCode}) took ${timer(start)}; sectionItems: ${result?.sectionItems || ''} total`)
-=======
     await refreshSomeSections({ ...data, sectionCodes: [sectionCode] }, calledByTrigger)
-    logTimer(`clickHandlers`, start, `incrementallyRefreshSections getting ${sectionCode})`)
->>>>>>> 4c8b8f93
+    logDebug(`clickHandlers`, `incrementallyRefreshSections getting ${sectionCode}) took ${timer(start)}`)
   }
 
   const updates: any = { refreshing: false }
@@ -198,33 +190,8 @@
 
   if (!pluginData.refreshing === true) updates.refreshing = false
   await setPluginData(updates, `Finished refresh for sections: ${String(sectionCodes)} (${timer(start)})`)
-<<<<<<< HEAD
   logTimer('refreshSomeSections', start, `for ${sectionCodes.toString()}`, 2000)
-  // count sectionItems in all sections
-  const totalSectionItems = mergedSections.reduce((acc, section) => acc + section.sectionItems.length, 0)
-  logDebug('refreshSomeSections', `Total section items: ${totalSectionItems}`)
-  return handlerResult(true, [], { sectionItems: totalSectionItems })
-}
-
-export async function doEvaluateString(data: MessageDataObject): Promise<TBridgeClickHandlerResult> {
-  const { stringToEvaluate } = data
-  if (!stringToEvaluate) {
-    logError('doEvaluateString', 'No stringToEvaluate provided')
-    return handlerResult(false)
-  }
-  logDebug('doEvaluateString', `Evaluating string: "${stringToEvaluate}"`)
-  // use JS eval to evaluate the string
-  try {
-    const result = await eval(stringToEvaluate)
-    return handlerResult(true, [], { result })
-  } catch (error) {
-    logError('doEvaluateString', error.message)
-    return handlerResult(false, [], { errorMsg: error.message })
-  }
-=======
-  logTimer('refreshSomeSections', start, `for ${sectionCodes.toString()}`)
   return handlerResult(true)
->>>>>>> 4c8b8f93
 }
 
 /**
@@ -737,16 +704,7 @@
     updatedPluginData.perspectiveSettings = perspectivesToSave
   }
   await setPluginData(updatedPluginData, `_Updated ${settingName} in global pluginData`)
-<<<<<<< HEAD
-  const refreshes = settingName === 'dashboardSettings' ? ['REFRESH_ALL_SECTIONS'] : [] // don't refresh if we were saving just perspectiveSettings
   return handlerResult(true, ['REFRESH_ALL_SECTIONS'])
-=======
-
-  // TEST:Unsure whether either of these is needed, as well as the setPluginData above:
-  // return handlerResult(true, ['REFRESH_ALL_SECTIONS'])
-  // return handlerResult(true, ['REFRESH_ALL_ENABLED_SECTIONS'])
-  return handlerResult(true, [])
->>>>>>> 4c8b8f93
 }
 
 export async function doCommsBridgeTest(_data: MessageDataObject): Promise<TBridgeClickHandlerResult> {
@@ -766,7 +724,6 @@
   const updatesToPluginData = { perspectiveSettings: JSON.parse(DataStore.settings.perspectiveSettings) }
   await setPluginData(updatesToPluginData, `_Deleted perspective in DataStore.settings & reloaded perspectives`)
   return handlerResult(true, [])
-<<<<<<< HEAD
 }
 
 export async function doSavePerspective(data: MessageDataObject): Promise<TBridgeClickHandlerResult> {
@@ -785,38 +742,6 @@
   return handlerResult(true, [])
 }
 
-export async function doSwitchToPerspective(data: MessageDataObject): Promise<TBridgeClickHandlerResult> {
-  const switchToName = data?.perspectiveName || ''
-  if (!switchToName) {
-    logError('doSwitchToPerspective', `No perspective name provided.`)
-    return handlerResult(false, [], { errorMsg: `No perspectiveName provided.` })
-  }
-  const revisedDefs = await switchToPerspective(switchToName, await getPerspectiveSettings())
-  if (!revisedDefs) return handlerResult(false, [], { errorMsg: `switchToPerspective failed` })
-  const activeDef = getActivePerspectiveDef(revisedDefs)
-  if (!activeDef) return handlerResult(false, [], { errorMsg: `getActivePerspectiveDef failed` })
-  const prevDashboardSettings = await getDashboardSettings()
-  if (!prevDashboardSettings) return handlerResult(false, [], { errorMsg: `getDashboardSettings failed` })
-  // apply the new perspective's settings to the main dashboard settings
-  const newDashboardSettings = {
-    ...prevDashboardSettings,
-    ...(activeDef.dashboardSettings || {}),
-    lastChange: `_Switched to perspective ${switchToName} ${dt()} changed from plugin`,
-  } // the ending "changed from plugin" is important because it keeps it from sending back
-  logDebug(`doSwitchToPerspective`, `saving ${String(revisedDefs.length)} perspectiveDefs and ${String(Object.keys(newDashboardSettings).length)} dashboardSettings`)
-  clo(newDashboardSettings, `doSwitchToPerspective: newDashboardSettings=`)
-  DataStore.settings = { ...DataStore.settings, perspectiveSettings: JSON.stringify(revisedDefs), dashboardSettings: JSON.stringify(newDashboardSettings) }
-  const updatesToPluginData = { perspectiveSettings: revisedDefs, dashboardSettings: newDashboardSettings, serverPush: { dashboardSettings: true, perspectiveSettings: true } }
-  logDebug(
-    `doSwitchToPerspective`,
-    `sending revised perspectiveSettings and dashboardSettings to react window after switching to ${data?.perspectiveName || ''} current excludedFolders=${
-      newDashboardSettings.excludedFolders
-    }`,
-  )
-  await setPluginData(updatesToPluginData, `_Switched to perspective ${switchToName} in DataStore.settings ${dt()} changed in plugin`)
-  return handlerResult(true, ['REFRESH_ALL_SECTIONS'])
-}
-
 // export async function turnOffPriorityItemsFilter(): Promise<TBridgeClickHandlerResult> {
 //   logDebug('turnOffPriorityItemsFilter', `starting ...`)
 //   const currentSettings = await getDashboardSettings()
@@ -825,7 +750,4 @@
 //   DataStore.settings.dashboardSettings = updatedDashboardSettings
 //   logDebug('turnOffPriorityItemsFilter', `------------ refresh ------------`)
 //   return handlerResult(true, ['REFRESH_ALL_SECTIONS'])
-// }
-=======
-}
->>>>>>> 4c8b8f93
+// }