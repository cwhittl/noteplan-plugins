{
  "noteplan.minAppVersion": "3.8.1",
  "macOS.minVersion": "10.13.0",
  "plugin.id": "jgclark.Dashboard",
  "plugin.name": "🎛 Dashboard",
  "plugin.description": "A Dashboard for NotePlan",
  "plugin.icon": "🎛",
  "plugin.author": "Jonathan Clark",
  "plugin.url": "https://github.com/NotePlan/plugins/tree/main/jgclark.Dashboard/",
  "plugin.changelog": "https://github.com/NotePlan/plugins/blob/main/jgclark.Dashboard/CHANGELOG.md",
<<<<<<< HEAD
  "plugin.version": "0.8.6",
  "plugin.lastUpdateInfo": "v0.8.6: fixes to project notes. v0.8.4: changed Projects section to show due not just overdue.\nv0.8.3: new 'Section heading to add/move new tasks under' and 'Reschedule items in place, rather than move them?' and 'Ignore items in this section with this phrase' settings.\nv0.8.2: Added secondary sorting by time block (if present).\nv0.8.1: added 'finish review' action button. Fix regression in settings.\nv0.8.0: added dashboard-specific Theme option. Added action buttons '≯' to 'unschedule' a task, and '✓then' to mark an overdue item as being comppleted at the time. Added action buttons on Project reviews.",
=======
  "plugin.version": "1.0.0",
  "plugin.lastUpdateInfo": "1.0.0: rewrite of layout engine, and many new features and some fixes. Please see documentation for all the details.",
>>>>>>> d692276f
  "plugin.requiredFiles": [
    "dashboard.css",
    "dashboardDialog.css",
    "dashboardEvents.js",
    "debounce.js",
    "HTMLWinCommsSwitchboard.js",
    "shortcut.js",
    "showTimeAgo.js"
  ],
  "plugin.requiredSharedFiles": [
    "fontawesome.css",
    "light.min.flat4NP.css",
    "regular.min.flat4NP.css",
    "solid.min.flat4NP.css",
    "fa-light-300.woff2",
    "fa-regular-400.woff2",
    "fa-solid-900.woff2",
    "pluginToHTMLCommsBridge.js",
    "encodeDecode.js"
  ],
  "plugin.script": "script.js",
  "plugin.isRemote": "false",
  "plugin.commands": [
    {
      "name": "show dashboard",
      "alias": [
        "db",
        "sdb"
      ],
      "description": "Show Dashboard window",
      "jsFunction": "showDashboard"
    },
    {
      "name": "refreshDashboard",
      "hidden": true,
      "description": "Refresh Dashboard window if already open",
      "jsFunction": "refreshDashboard"
    },
    {
      "name": "onMessageFromHTMLView",
      "description": "Dashboard: Callback function to receive messages from HTML view",
      "jsFunction": "onMessageFromHTMLView",
      "hidden": true
    },
    {
      "name": "show demo dashboard",
      "alias": [
        "ddb"
      ],
      "description": "Show Demo Dashboard",
      "jsFunction": "showDemoDashboard",
      "hidden": true
    },
    {
      "name": "decideWhetherToUpdateDashboard",
      "description": "onEditorWillSave",
      "jsFunction": "decideWhetherToUpdateDashboard",
      "hidden": true
    },
    {
      "name": "addTask",
      "description": "HTML window entry point to interactively add a new task",
      "jsFunction": "addTask",
      "hidden": true
    },
    {
      "name": "addChecklist",
      "description": "HTML window entry point to interactively add a new checklist",
      "jsFunction": "addChecklist",
      "hidden": true
    },
    {
      "name": "schedule yesterday to today",
      "description": "schedule all yesterday's open items to today",
      "jsFunction": "scheduleAllYesterdayOpenToToday",
      "hidden": true
    },
    {
      "name": "schedule overdue to today",
      "description": "schedule all overdue items to today",
      "jsFunction": "scheduleAllOverdueOpenToToday",
      "hidden": true
    },
    {
      "name": "toggleOverdueSection",
      "description": "toggle whether Overdue section is shown",
      "jsFunction": "toggleOverdueSection",
      "hidden": true
    },
    {
      "name": "toggleMonthSection",
      "description": "toggle whether Month section is shown",
      "jsFunction": "toggleMonthSection",
      "hidden": true
    },
    {
      "name": "togglePriorityFilter",
      "description": "toggle priority filter",
      "jsFunction": "togglePriorityFilter",
      "hidden": true
    },
    {
      "name": "toggleWeekSection",
      "description": "toggle whether Week section is shown",
      "jsFunction": "toggleWeekSection",
      "hidden": true
    },
    {
      "name": "turnOnAllSections",
      "description": "turn on all sections",
      "jsFunction": "turnOnAllSections",
      "hidden": true
    },
    {
      "name": "Dashboard: reset window size",
      "description": "reset Dashboard window size",
      "jsFunction": "resetDashboardWinSize"
    },
    {
      "name": "Dashboard: update plugin settings",
      "description": "Settings interface (even for iOS)",
      "jsFunction": "updateSettings"
    }
  ],
  "plugin.settings": [
    {
      "type": "heading",
      "title": "Dashboard main settings"
    },
    {
      "key": "separateSectionForReferencedNotes",
      "title": "Show referenced items in separate section?",
      "description": "Whether to show Today's open tasks and checklists in two separate sections: first from the daily note itself, and second referenced from project notes.\nThe same also goes for Weekly/Monthly/Quarterly notes.",
      "type": "bool",
      "default": false,
      "required": true
    },
    {
      "key": "ignoreChecklistItems",
      "title": "Ignore checklist items",
      "description": "If set, only tasks are included in any of the sections.",
      "type": "bool",
      "default": false,
      "required": true
    },
    {
      "key": "ignoreTasksWithPhrase",
      "title": "Ignore items in calendar sections with this phrase",
      "description": "If set, open tasks/checklists with this word or tag will be ignored, and not counted as open or closed. This is useful for situations where completing the item is outside your control.\nNote: This doesn't apply to the Tag/Mention section, which has its own setting.",
      "type": "string",
      "default": "#waiting",
      "required": false
    },
    {
      "key": "ignoreFolders",
      "title": "Folders to ignore when finding items",
      "description": "Comma-separated list of folder(s) to ignore when searching for open or closed tasks/checklists. This is useful where you are using sync'd lines in search results.",
      "type": "[string]",
      "default": [
        "@Archive",
        "Saved Searches"
      ],
      "required": false
    },
    {
      "key": "includeTaskContext",
      "title": "Include context for tasks?",
      "description": "Whether to show the note link for an open task or checklist",
      "type": "bool",
      "default": true,
      "required": true
    },
    {
      "key": "autoAddTrigger",
      "title": "Add dashboard auto-update trigger when dashboard opened?",
      "description": "Whether to add the auto-update trigger to the frontmatter to the current note when the dashboard is opened",
      "type": "bool",
      "default": false,
      "required": true
    },
    {
      "key": "excludeTasksWithTimeblocks",
      "title": "Exclude tasks that include time blocks?",
      "description": "Whether to stop display of open tasks that contain a time block",
      "type": "bool",
      "default": false,
      "required": true
    },
    {
      "key": "excludeChecklistsWithTimeblocks",
      "title": "Exclude checklists that include time blocks?",
      "description": "Whether to stop display of open checklists that contain a time block",
      "type": "bool",
      "default": false,
      "required": true
    },
    {
      "key": "includeFolderName",
      "title": "Include folder name?",
      "description": "Whether to include the folder name when showing a note link",
      "type": "bool",
      "default": true,
      "required": true
    },
    {
      "key": "maxTasksToShowInSection",
      "title": "Max number of items to show in a section?",
      "description": "The Dashboard isn't designed to show very large numbers of tasks. This gives the maximum number of items that will be shown at one time in the Overdue and Tag sections.",
      "type": "number",
      "default": 30,
      "required": true
    },
    {
      "key": "newTaskSectionHeading",
      "title": "Section heading to add/move new tasks under",
      "description": "When moving an item to a different calendar note, or adding a new item, this sets the Section heading to add it under. (Don't incude leading #s.)\nIf the heading isn't present, it will be added at the top of the note.\nIf this is left empty, then new tasks will appear at the top of the note.",
      "type": "string",
      "default": "Tasks",
      "required": false
    },
    {
      "key": "rescheduleNotMove",
      "title": "Reschedule items in place, rather than move them?",
      "description": "When updating the due date on an open item in a calendar note, if set this will update its scheduled date in its current note, rather than move it.",
      "type": "bool",
      "default": false,
      "required": true
    },
    {
      "key": "dashboardTheme",
      "title": "Theme to use for Dashboard",
      "description": "If this is set to a valid Theme name from among those you have installed, this Theme will be used instead of your current Theme.\nLeave blank to use your current Theme.",
      "type": "string",
      "default": "",
      "required": false
    },
    {
      "type": "separator"
    },
    {
      "type": "heading",
      "title": "Other Calendar sections"
    },
    {
      "key": "showYesterdaySection",
      "title": "Show section for Yesterday?",
      "description": "Whether to show a 'Yesterday' section for Yesterday's open items, after the 'Today' section.",
      "type": "bool",
      "default": false,
      "required": true
    },
    {
      "key": "showWeekSection",
      "title": "Show section for Week?",
      "description": "Whether to show a 'Week' section for Week's open items, after the 'Today' section.",
      "type": "bool",
      "default": true,
      "required": true
    },
    {
      "key": "showMonthSection",
      "title": "Show section for Month?",
      "description": "Whether to show a 'Month' section for open items in this month's calendar note",
      "type": "bool",
      "default": true,
      "required": true
    },
    {
      "key": "showQuarterSection",
      "title": "Show section for Quarter?",
      "description": "Whether to show a 'Qaurter' section for open items in this quarter's calendar note",
      "type": "bool",
      "default": true,
      "required": true
    },
    {
      "type": "separator"
    },
    {
      "type": "heading",
      "title": "Overdue Tasks section"
    },
    {
      "key": "showOverdueTaskSection",
      "title": "Show section for Overdue tasks?",
      "description": "If true then an 'Overdue' section is added, and the following 2 settings will be used.\nNote: if set, then for performance reasons, this section will not be shown when a refresh is triggered automatically by a change in today's note.",
      "type": "bool",
      "default": false,
      "required": true
    },
    {
      "key": "overdueSortOrder",
      "title": "Sort order for Overdue tasks",
      "description": "The order to show the Overdue tasks: 'priority' shows the higher priority (from `>>`, `!!!`, `!!` and `!` markers), 'earliest' by earliest modified date of the note, or 'most recent' changed note.",
      "type": "string",
      "choices": [
        "priority",
        "earliest",
        "most recent"
      ],
      "default": "priority",
      "required": true
    },
    {
      "key": "updateOverdueOnTrigger",
      "hidden": true,
      "title": "Update Overdue section when triggered?",
      "description": "If true then the 'Overdue' section will be updated even when the update comes from being triggered by a change to the daily note.",
      "type": "bool",
      "default": true,
      "required": true
    },
    {
      "type": "separator"
    },
    {
      "type": "heading",
      "title": "Tag/Mention section"
    },
    {
      "key": "tagToShow",
      "title": "#tag/@mention to show",
      "description": "If this is set as a #hashtag or @mention, then all open tasks that contain it are shown in a separate section. This is a good way to show all `#next` actions, for example. Further, this can be used to turn this into a 'deferred' section, by setting the tag to show here the same tag that is also set to be ignored in the calendar sections above.\nNote: This is limited to a signle hashtag or mention for speed, and it can show tasks duplicated from other sections.",
      "type": "string",
      "default": "",
      "required": false
    },
    {
      "key": "ignoreTagMentionsWithPhrase",
      "title": "Ignore items in this section with this phrase",
      "description": "Open tasks/checklists in this section will be ignored if they include this phrase.",
      "type": "string",
      "default": "",
      "required": false
    },
    {
      "key": "updateTagMentionsOnTrigger",
      "hidden": true,
      "title": "Update items in this section when triggered?",
      "description": "If true then the 'Tag/Mention' section will be updated even when the update comes from being triggered by a change to the daily note.",
      "type": "bool",
      "default": true,
      "required": true
    },
    {
      "type": "separator"
    },
    {
      "type": "heading",
      "title": "Debugging"
    },
    {
      "key": "_logLevel",
      "type": "string",
      "title": "Log Level",
      "choices": [
        "DEBUG",
        "INFO",
        "WARN",
        "ERROR",
        "none"
      ],
      "description": "Set how much logging output will be displayed when executing Tidy commands in NotePlan Plugin Console Logs (NotePlan -> Help -> Plugin Console)\n\n - DEBUG: Show All Logs\n - INFO: Only Show Info, Warnings, and Errors\n - WARN: Only Show Errors or Warnings\n - ERROR: Only Show Errors\n - none: Don't show any logs",
      "default": "INFO",
      "required": true
    },
    {
      "key": "triggerLogging",
      "title": "Include extra trigger logs?",
      "type": "bool",
      "default": false,
      "required": true
    }
  ]
}<|MERGE_RESOLUTION|>--- conflicted
+++ resolved
@@ -8,13 +8,8 @@
   "plugin.author": "Jonathan Clark",
   "plugin.url": "https://github.com/NotePlan/plugins/tree/main/jgclark.Dashboard/",
   "plugin.changelog": "https://github.com/NotePlan/plugins/blob/main/jgclark.Dashboard/CHANGELOG.md",
-<<<<<<< HEAD
-  "plugin.version": "0.8.6",
-  "plugin.lastUpdateInfo": "v0.8.6: fixes to project notes. v0.8.4: changed Projects section to show due not just overdue.\nv0.8.3: new 'Section heading to add/move new tasks under' and 'Reschedule items in place, rather than move them?' and 'Ignore items in this section with this phrase' settings.\nv0.8.2: Added secondary sorting by time block (if present).\nv0.8.1: added 'finish review' action button. Fix regression in settings.\nv0.8.0: added dashboard-specific Theme option. Added action buttons '≯' to 'unschedule' a task, and '✓then' to mark an overdue item as being comppleted at the time. Added action buttons on Project reviews.",
-=======
   "plugin.version": "1.0.0",
   "plugin.lastUpdateInfo": "1.0.0: rewrite of layout engine, and many new features and some fixes. Please see documentation for all the details.",
->>>>>>> d692276f
   "plugin.requiredFiles": [
     "dashboard.css",
     "dashboardDialog.css",
