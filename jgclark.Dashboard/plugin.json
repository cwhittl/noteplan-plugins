{
  "noteplan.minAppVersion": "3.8.1",
  "macOS.minVersion": "10.13.0",
  "plugin.id": "jgclark.Dashboard",
  "plugin.name": "🎛 Dashboard",
  "plugin.description": "A Dashboard for NotePlan",
  "plugin.icon": "🎛",
  "plugin.author": "Jonathan Clark",
  "plugin.url": "https://github.com/NotePlan/plugins/tree/main/jgclark.Dashboard/",
  "plugin.changelog": "https://github.com/NotePlan/plugins/blob/main/jgclark.Dashboard/CHANGELOG.md",
<<<<<<< HEAD
  "plugin.version": "1.2.2GC",
  "plugin.lastUpdateInfo": "1.2.2: ??? aim to Fix display bug in referenced section\n1.2.1: Add ability to schedule to today using the specific date\n1.2.0: add support for use on iPhones. Updating settings will refresh Dashboard.\n1.1.3: small fixes\n1.1.1: polish and bug fixes.\n1.1.0: add new 'Tomorrow' section (off by default). Fix to Overdue missing Calendar notes, markdown links. Layout tweaks.\n1.0.1: fix refresion with checklist items\n1.0.0: rewrite of layout engine, and many new features and some fixes. Please see documentation for all the details.",
=======
  "plugin.version": "1.2.2",
  "plugin.lastUpdateInfo": "1.2.2: Correct date handling when rescheduling tasks\n1.2.1: Add ability to schedule to today using the specific date\n1.2.0: add support for use on iPhones. Updating settings will refresh Dashboard.\n1.1.3: small fixes\n1.1.1: polish and bug fixes.\n1.1.0: add new 'Tomorrow' section (off by default). Fix to Overdue missing Calendar notes, markdown links. Layout tweaks.\n1.0.1: fix refresion with checklist items\n1.0.0: rewrite of layout engine, and many new features and some fixes. Please see documentation for all the details.",
>>>>>>> f5b8ef62
  "plugin.dependsOn": [
    {
      "id": "np.Shared",
      "minVersion": "0.4.8"
    }
  ],
  "plugin.requiredFiles": [
    "dashboard.css",
    "dashboardDialog.css",
    "dashboardEvents.js",
    "debounce.js",
    "HTMLWinCommsSwitchboard.js",
    "dashboardShortcuts.js",
    "showTimeAgo.js"
  ],
  "plugin.requiredSharedFiles": [
    "fontawesome.css",
    "light.min.flat4NP.css",
    "regular.min.flat4NP.css",
    "solid.min.flat4NP.css",
    "fa-light-300.woff2",
    "fa-regular-400.woff2",
    "fa-solid-900.woff2",
    "pluginToHTMLCommsBridge.js",
    "encodeDecode.js",
    "shortcut.js"
  ],
  "plugin.script": "script.js",
  "plugin.isRemote": "false",
  "plugin.commands": [
    {
      "name": "show dashboard",
      "alias": [
        "db",
        "sdb"
      ],
      "description": "Show Dashboard window",
      "jsFunction": "showDashboard"
    },
    {
      "name": "refreshDashboard",
      "hidden": true,
      "description": "Refresh Dashboard window if already open",
      "jsFunction": "refreshDashboard"
    },
    {
      "name": "onMessageFromHTMLView",
      "description": "Dashboard: Callback function to receive messages from HTML view",
      "jsFunction": "onMessageFromHTMLView",
      "hidden": true
    },
    {
      "name": "show demo dashboard",
      "alias": [
        "ddb"
      ],
      "description": "Show Demo Dashboard",
      "jsFunction": "showDemoDashboard",
      "hidden": true
    },
    {
      "name": "decideWhetherToUpdateDashboard",
      "description": "onEditorWillSave",
      "jsFunction": "decideWhetherToUpdateDashboard",
      "hidden": true
    },
    {
      "name": "addTask",
      "description": "HTML window entry point to interactively add a new task",
      "jsFunction": "addTask",
      "hidden": true
    },
    {
      "name": "addChecklist",
      "description": "HTML window entry point to interactively add a new checklist",
      "jsFunction": "addChecklist",
      "hidden": true
    },
    {
      "name": "schedule yesterday to today",
      "description": "schedule all yesterday's open items to today",
      "jsFunction": "scheduleAllYesterdayOpenToToday",
      "hidden": true
    },
    {
      "name": "schedule today to tomorrow",
      "description": "schedule all open items from today to tomorrow",
      "jsFunction": "scheduleAllTodayTomorrow",
      "hidden": true
    },
    {
      "name": "schedule overdue to today",
      "description": "schedule all overdue items to today",
      "jsFunction": "scheduleAllOverdueOpenToToday",
      "hidden": true
    },
    {
      "name": "toggleOverdueSection",
      "description": "toggle whether Overdue section is shown",
      "jsFunction": "toggleOverdueSection",
      "hidden": true
    },
    {
      "name": "toggleMonthSection",
      "description": "toggle whether Month section is shown",
      "jsFunction": "toggleMonthSection",
      "hidden": true
    },
    {
      "name": "togglePriorityFilter",
      "description": "toggle priority filter",
      "jsFunction": "togglePriorityFilter",
      "hidden": true
    },
    {
      "name": "toggleQuarterSection",
      "description": "toggle whether Quarter section is shown",
      "jsFunction": "toggleQuarterSection",
      "hidden": true
    },
    {
      "name": "toggleTomorrowSection",
      "description": "toggle whether Tomorrow section is shown",
      "jsFunction": "toggleTomorrowSection",
      "hidden": true
    },
    {
      "name": "toggleWeekSection",
      "description": "toggle whether Week section is shown",
      "jsFunction": "toggleWeekSection",
      "hidden": true
    },
    {
      "name": "toggleWeekSection",
      "description": "toggle whether Week section is shown",
      "jsFunction": "toggleWeekSection",
      "hidden": true
    },
    {
      "name": "turnOnAllSections",
      "description": "turn on all sections",
      "jsFunction": "turnOnAllSections",
      "hidden": true
    },
    {
      "name": "versionCheck",
      "description": "test: version check",
      "jsFunction": "versionCheck",
      "hidden": true
    },
    {
      "name": "onUpdateOrInstall",
      "description": "test: onUpdateOrInstall",
      "jsFunction": "onUpdateOrInstall",
      "hidden": true
    },
    {
      "name": "Dashboard: reset window size",
      "description": "reset Dashboard window size",
      "jsFunction": "resetDashboardWinSize"
    },
    {
      "name": "Dashboard: update plugin settings",
      "description": "Settings interface (even for iOS)",
      "jsFunction": "updateSettings"
    }
  ],
  "plugin.settings": [
    {
      "type": "heading",
      "title": "Dashboard main settings"
    },
    {
      "key": "separateSectionForReferencedNotes",
      "title": "Show referenced items in separate section?",
      "description": "Whether to show Today's open tasks and checklists in two separate sections: first from the daily note itself, and second referenced from project notes.\nThe same also goes for Weekly/Monthly/Quarterly notes.",
      "type": "bool",
      "default": false,
      "required": true
    },
    {
      "key": "ignoreChecklistItems",
      "title": "Ignore checklist items",
      "description": "If set, only tasks are included in any of the sections.",
      "type": "bool",
      "default": false,
      "required": true
    },
    {
      "key": "ignoreTasksWithPhrase",
      "title": "Ignore items in calendar sections with this phrase",
      "description": "If set, open tasks/checklists with this word or tag will be ignored, and not counted as open or closed. This is useful for situations where completing the item is outside your control.\nNote: This doesn't apply to the Tag/Mention section, which has its own setting.",
      "type": "string",
      "default": "#waiting",
      "required": false
    },
    {
      "key": "ignoreFolders",
      "title": "Folders to ignore when finding items",
      "description": "Comma-separated list of folder(s) to ignore when searching for open or closed tasks/checklists. This is useful where you are using sync'd lines in search results.",
      "type": "[string]",
      "default": [
        "@Archive",
        "Saved Searches"
      ],
      "required": false
    },
    {
      "key": "includeTaskContext",
      "title": "Include context for tasks?",
      "description": "Whether to show the note link for an open task or checklist",
      "type": "bool",
      "default": true,
      "required": true
    },
    {
      "key": "autoAddTrigger",
      "title": "Add dashboard auto-update trigger when dashboard opened?",
      "description": "Whether to add the auto-update trigger to the frontmatter to the current note when the dashboard is opened",
      "type": "bool",
      "default": false,
      "required": true
    },
    {
      "key": "excludeTasksWithTimeblocks",
      "title": "Exclude tasks that include time blocks?",
      "description": "Whether to stop display of open tasks that contain a time block",
      "type": "bool",
      "default": false,
      "required": true
    },
    {
      "key": "excludeChecklistsWithTimeblocks",
      "title": "Exclude checklists that include time blocks?",
      "description": "Whether to stop display of open checklists that contain a time block",
      "type": "bool",
      "default": false,
      "required": true
    },
    {
      "key": "includeFolderName",
      "title": "Include folder name?",
      "description": "Whether to include the folder name when showing a note link",
      "type": "bool",
      "default": true,
      "required": true
    },
    {
      "key": "maxTasksToShowInSection",
      "title": "Max number of items to show in a section?",
      "description": "The Dashboard isn't designed to show very large numbers of tasks. This gives the maximum number of items that will be shown at one time in the Overdue and Tag sections.",
      "type": "number",
      "default": 30,
      "required": true
    },
    {
      "key": "newTaskSectionHeading",
      "title": "Section heading to add/move new tasks under",
      "description": "When moving an item to a different calendar note, or adding a new item, this sets the Section heading to add it under. (Don't incude leading #s.)\nIf the heading isn't present, it will be added at the top of the note.\nIf this is left empty, then new tasks will appear at the top of the note.",
      "type": "string",
      "default": "Tasks",
      "required": false
    },
    {
      "key": "rescheduleNotMove",
      "title": "Reschedule items in place, rather than move them?",
      "description": "When updating the due date on an open item in a calendar note, if set this will update its scheduled date in its current note, rather than move it.",
      "type": "bool",
      "default": false,
      "required": true
    },
    {
      "key": "useTodayDate",
      "title": "Use 'today' to schedule tasks for today?",
      "description": "When scheduling a task for today, if this is set this will use '>today' to schedule the task; if it is not set it will use the current date.",
      "type": "bool",
      "default": true,
      "required": true
    },
    {
      "key": "dashboardTheme",
      "title": "Theme to use for Dashboard",
      "description": "If this is set to a valid Theme name from among those you have installed, this Theme will be used instead of your current Theme.\nLeave blank to use your current Theme.",
      "type": "string",
      "default": "",
      "required": false
    },
    {
      "type": "separator"
    },
    {
      "type": "heading",
      "title": "Other Calendar sections"
    },
    {
      "key": "showYesterdaySection",
      "title": "Show section for Yesterday?",
      "description": "Whether to show a 'Yesterday' section for Yesterday's open items, after the 'Today' section.",
      "type": "bool",
      "default": false,
      "required": true
    },
    {
      "key": "showTomorrowSection",
      "title": "Show section for Tomorrow?",
      "description": "Whether to show a 'Tomorrow' section for Tomorrow's open items, after the 'Today' section.",
      "type": "bool",
      "default": false,
      "required": true
    },
    {
      "key": "showWeekSection",
      "title": "Show section for Week?",
      "description": "Whether to show a 'Week' section for Week's open items, after the 'Today' section.",
      "type": "bool",
      "default": true,
      "required": true
    },
    {
      "key": "showMonthSection",
      "title": "Show section for Month?",
      "description": "Whether to show a 'Month' section for open items in this month's calendar note",
      "type": "bool",
      "default": true,
      "required": true
    },
    {
      "key": "showQuarterSection",
      "title": "Show section for Quarter?",
      "description": "Whether to show a 'Qaurter' section for open items in this quarter's calendar note",
      "type": "bool",
      "default": true,
      "required": true
    },
    {
      "type": "separator"
    },
    {
      "type": "heading",
      "title": "Overdue Tasks section"
    },
    {
      "key": "showOverdueTaskSection",
      "title": "Show section for Overdue tasks?",
      "description": "If true then an 'Overdue' section is added, and the following 2 settings will be used.\nNote: if set, then for performance reasons, this section will not be shown when a refresh is triggered automatically by a change in today's note.",
      "type": "bool",
      "default": false,
      "required": true
    },
    {
      "key": "overdueSortOrder",
      "title": "Sort order for Overdue tasks",
      "description": "The order to show the Overdue tasks: 'priority' shows the higher priority (from `>>`, `!!!`, `!!` and `!` markers), 'earliest' by earliest modified date of the note, or 'most recent' changed note.",
      "type": "string",
      "choices": [
        "priority",
        "earliest",
        "most recent"
      ],
      "default": "priority",
      "required": true
    },
    {
      "key": "updateOverdueOnTrigger",
      "hidden": true,
      "title": "Update Overdue section when triggered?",
      "description": "If true then the 'Overdue' section will be updated even when the update comes from being triggered by a change to the daily note.",
      "type": "bool",
      "default": true,
      "required": true
    },
    {
      "type": "separator"
    },
    {
      "type": "heading",
      "title": "Tag/Mention section"
    },
    {
      "key": "tagToShow",
      "title": "#tag/@mention to show",
      "description": "If this is set as a #hashtag or @mention, then all open tasks that contain it are shown in a separate section. This is a good way to show all `#next` actions, for example. Further, this can be used to turn this into a 'deferred' section, by setting the tag to show here the same tag that is also set to be ignored in the calendar sections above.\nNote: This is limited to a signle hashtag or mention for speed, and it can show tasks duplicated from other sections.",
      "type": "string",
      "default": "",
      "required": false
    },
    {
      "key": "ignoreTagMentionsWithPhrase",
      "title": "Ignore items in this section with this phrase",
      "description": "Open tasks/checklists in this section will be ignored if they include this phrase.",
      "type": "string",
      "default": "",
      "required": false
    },
    {
      "key": "updateTagMentionsOnTrigger",
      "hidden": true,
      "title": "Update items in this section when triggered?",
      "description": "If true then the 'Tag/Mention' section will be updated even when the update comes from being triggered by a change to the daily note.",
      "type": "bool",
      "default": true,
      "required": true
    },
    {
      "type": "separator"
    },
    {
      "type": "heading",
      "title": "Debugging"
    },
    {
      "key": "_logLevel",
      "type": "string",
      "title": "Log Level",
      "choices": [
        "DEBUG",
        "INFO",
        "WARN",
        "ERROR",
        "none"
      ],
      "description": "Set how much logging output will be displayed when executing Tidy commands in NotePlan Plugin Console Logs (NotePlan -> Help -> Plugin Console)\n\n - DEBUG: Show All Logs\n - INFO: Only Show Info, Warnings, and Errors\n - WARN: Only Show Errors or Warnings\n - ERROR: Only Show Errors\n - none: Don't show any logs",
      "default": "INFO",
      "required": true
    },
    {
      "key": "triggerLogging",
      "title": "Include extra trigger logs?",
      "type": "bool",
      "default": false,
      "required": true
    }
  ]
}<|MERGE_RESOLUTION|>--- conflicted
+++ resolved
@@ -8,13 +8,8 @@
   "plugin.author": "Jonathan Clark",
   "plugin.url": "https://github.com/NotePlan/plugins/tree/main/jgclark.Dashboard/",
   "plugin.changelog": "https://github.com/NotePlan/plugins/blob/main/jgclark.Dashboard/CHANGELOG.md",
-<<<<<<< HEAD
-  "plugin.version": "1.2.2GC",
-  "plugin.lastUpdateInfo": "1.2.2: ??? aim to Fix display bug in referenced section\n1.2.1: Add ability to schedule to today using the specific date\n1.2.0: add support for use on iPhones. Updating settings will refresh Dashboard.\n1.1.3: small fixes\n1.1.1: polish and bug fixes.\n1.1.0: add new 'Tomorrow' section (off by default). Fix to Overdue missing Calendar notes, markdown links. Layout tweaks.\n1.0.1: fix refresion with checklist items\n1.0.0: rewrite of layout engine, and many new features and some fixes. Please see documentation for all the details.",
-=======
   "plugin.version": "1.2.2",
   "plugin.lastUpdateInfo": "1.2.2: Correct date handling when rescheduling tasks\n1.2.1: Add ability to schedule to today using the specific date\n1.2.0: add support for use on iPhones. Updating settings will refresh Dashboard.\n1.1.3: small fixes\n1.1.1: polish and bug fixes.\n1.1.0: add new 'Tomorrow' section (off by default). Fix to Overdue missing Calendar notes, markdown links. Layout tweaks.\n1.0.1: fix refresion with checklist items\n1.0.0: rewrite of layout engine, and many new features and some fixes. Please see documentation for all the details.",
->>>>>>> f5b8ef62
   "plugin.dependsOn": [
     {
       "id": "np.Shared",
