--- conflicted
+++ resolved
@@ -5,6 +5,9 @@
 - (jgc): new layout in section heading for the add buttons. Also colour them the same as the section title. 
 - (jgc): further tweaks to icons, including better optical matching of tasks and checklists
 - (jgc): now Week/Month/Quarter sections now show a compact line so that their respective add buttons will show, even when there are no open task/children items to show.
+- (dbw): Removed activePerspectiveName from dashboardSettings, and moved it to the perspectiveSettings (isActive flag)
+- (dbw): Refactor to move syncing of dashboardSettings to and from the plugin to a single custom hook for better clarity
+- (dbw): Built out some testing infrastructure: DebugPanel etc.
 
 ## [Perspectives.a17 = 2.1.0.a17] @jgc, 2024-11-13
 - (jgc): new response type called "REFRESH_ALL_ENABLED_SECTIONS" and using that in place of "REFRESH_ALL_SECTIONS" in
@@ -28,14 +31,7 @@
 - (jgc): The completed task count is now smarter and quicker at operating, and covers tasks completed in notes not shown in the current Dashboard sections.
 - (jgc): Stopped the 'Refresh' button text from becoming 'Refreshing' briefly. It's always been distracting to me the way it changes width. Instead it now dims the text a bit when its refreshing.  _David, see what you think, please._
 
-<<<<<<< HEAD
-- (dbw): Removed activePerspectiveName from dashboardSettings, and moved it to the perspectiveSettings (isActive flag)
-- (dbw): Refactor to move syncing of dashboardSettings to and from the plugin to a single custom hook for better clarity
-
-## [Perspectives.a14 - 2.1.0.a14] @dbw, 2024-10-24
-=======
 ## [Perspectives.a14 = 2.1.0.a14] @dbw, 2024-10-24
->>>>>>> 4c8b8f93
 - Added setting for display of done counts to Dashboard (displayDoneCounts: default true)
 - Total refactor of interactive processing code to make it more maintainable and fix some bugs
 - Total refactor of Dashboard Settings and PerspectiveSettings components using useReducer for state management and improved visibility
