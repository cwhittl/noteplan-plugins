--- conflicted
+++ resolved
@@ -47,11 +47,9 @@
  * @param {*} searchLocationStr - the name of the city/location to look up
  * @returns {LocationOption | null} - the location details from the API lookup and maybe user
  */
-async function getLatLongForLocation(searchLocationStr: string = '', settings:any|null = null): Promise<LocationOption | null> {
+async function getLatLongForLocation(searchLocationStr: string = ''): Promise<LocationOption | null> {
   if (searchLocationStr?.length > 0) {
-    clo(settings, `getLatLongForLocation settings=`)
-    const params = settings ?? DataStore.settings
-    clo(params, `getLatLongForLocation settings=`)
+    const params = DataStore.settings
     const results = await getLatLongListForName(searchLocationStr, params)
     if (results && results.length > 0) {
       logDebug(pluginJson, `getLatLongForLocation: Potential Location Results: ${String(results?.length)}`)
@@ -163,7 +161,6 @@
  */
 export async function insertWeatherCallbackURL(incoming: string = ''): Promise<string> {
   try {
-    clo(DataStore.settings,`insertWeatherCallbackURL: DataStore.settings=`)
     if (!(await validateWeatherParams(DataStore.settings))) {
       Editor.insertTextAtCursor(getConfigErrorText())
       return ''
@@ -172,7 +169,7 @@
       if (!locationString?.length) locationString = await CommandBar.textPrompt('Weather Lookup', 'Enter a location name to lookup weather for:', '')
       if (locationString && locationString?.length) {
         logDebug(pluginJson, `insertWeatherCallbackURL: locationString: ${String(locationString)}`)
-        const location = await getLatLongForLocation(locationString, DataStore.settings)
+        const location = await getLatLongForLocation(locationString)
         logDebug(pluginJson, `insertWeatherCallbackURL: location: ${JSON.stringify(location)}`)
         if (location) {
           let text = ''
@@ -211,24 +208,9 @@
       return
     } else {
       let location = incoming
-<<<<<<< HEAD
-      if (location?.length === 0) {
-        location = await getInput(`What location do you want to lookup?`)
-      }
-      if (location) {
-        const result: any = await getLatLongForLocation(location, DataStore.settings)
-        if (result) {
-          // {"lat":34.0536909,"lon":-118.242766,"name":"Los Angeles","country":"US","state":"California","label":"Los Angeles, California, US","value":0}
-          logDebug(pluginJson, result.label)
-          clo(result, `insertWeatherByLocation: result from openWeather for ${location}`)
-          //TODO: Format output per user settings and output to cursor
-          Editor.insertTextAtCursor('This function is not fully functional yet.\n')
-          await weatherByLatLong(result, 'no') //sending as string because that's what weatherByLatLong expects
-=======
       do {
         if (location?.length === 0) {
             location = await getInput(`What city do you want to lookup? (do not include state)`,"OK","Weather Lookup")   
->>>>>>> 8b3ebb6e
         }
         if (location) {
           const result: any = await getLatLongForLocation(location)
@@ -265,7 +247,6 @@
   logDebug(pluginJson, `weatherByLatLong: incoming: ${incoming} showPopup: ${showPopup}`)
   try {
     const settings = DataStore.settings
-    clo(settings,"weatherByLatLong: settings")
     if (!(await validateWeatherParams(settings))) {
       const msg = getConfigErrorText()
       await showMessage(msg)
