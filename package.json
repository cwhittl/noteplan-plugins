{
  "name": "np.plugins",
  "packageName": "noteplan-cli",
  "info": "noteplan plugin development toolbox",
<<<<<<< HEAD
  "version": "3.6.0",
  "build": "360",
=======
  "version": "3.8.0",
  "build": "350",
>>>>>>> 53072431
  "description": "noteplan-cli",
  "repository": "https://github.com/NotePlan/plugins",
  "contributors": [
    {
      "name": "Eduard Metzger",
      "email": "hello@noteplan.co",
      "url": "https://github.com/NotePlan"
    },
    {
      "name": "Jonathan Clark",
      "url": "https://github.com/jgclark"
    },
    {
      "name": "Naman Goel",
      "url": "https://github.com/nmn"
    },
    {
      "name": "David Wertheimer",
      "url": "https://github.com/dwertheimer"
    },
    {
      "name": "Mike Erickson",
      "email": "codedungeon@gmail.com",
      "url": "https://github.com/mikeerickson"
    }
  ],
  "license": "MIT",
  "main": "index.js",
  "bin": {
    "noteplan-cli": "index.js",
    "np-cli": "index.js",
    "npc": "index.js"
  },
  "engines": {
    "node": ">=12.15.0"
  },
  "keywords": [
    "note",
    "noteplan",
    "notion",
    "obsidian",
    "plugins",
    "roam",
    "tracking"
  ],
  "devDependencies": {
    "@babel/cli": "^7.13.16",
    "@babel/core": "^7.14.2",
    "@babel/eslint-parser": "^7.14.3",
    "@babel/generator": "^7.18.2",
    "@babel/parser": "^7.18.4",
    "@babel/preset-env": "^7.14.7",
    "@babel/preset-flow": "^7.13.13",
    "@rollup/plugin-babel": "^5.3.0",
    "@rollup/plugin-commonjs": "^19.0.0",
    "@rollup/plugin-json": "4.1.0",
    "@rollup/plugin-node-resolve": "13.0.4",
    "axios": "0.27.2",
    "concurrently": "^6.2.0",
    "eslint": "^7.26.0",
    "eslint-config-prettier": "^8.3.0",
    "eslint-import-resolver-alias": "^1.1.2",
    "eslint-plugin-flowtype": "^5.7.2",
    "eslint-plugin-import": "^2.23.2",
    "eslint-plugin-no-floating-promise": "^1.0.2",
    "eslint-plugin-unused-imports": "1.1.5",
    "flow-bin": "^0.179.0",
    "inquirer": "^8.1.0",
    "jest": "27.5.1",
    "jest-spec-reporter": "1.0.17",
    "mkdirp": "^1.0.4",
    "prettier": "^2.3.0",
    "rollup": "^2.48.0",
    "rollup-plugin-terser": "^7.0.2",
    "simple-input": "^1.0.1"
  },
  "scripts": {
    "init": "node ./tasks/init.js",
    "build": "node scripts/rollup.js --build",
    "build:compact": "node scripts/rollup.js --build --compact",
    "autowatch": "node scripts/rollup.js",
    "autowatch:compact": "node scripts/rollup.js --compact",
    "release": "node scripts/releases.js",
    "lint": "eslint .",
    "lint-fix": "eslint . --fix",
    "format": "prettier -w ./**/*.js ./**/**/*.js ./**/**/**/*.js",
    "typecheck": "flow check",
    "fix": "npm run lint-fix && npm run format",
    "test": "npm run lint && npm run typecheck",
    "test:dev": "jest",
    "test:watch": "jest --watch",
    "security": "npm run security:high && npm run security:critical",
    "security:high": "npm audit | grep -B 1 -A 10 high",
    "security:critical": "npm audit | grep -B 1 -A 10 critical",
    "dev": "node ./tasks/start.js",
    "start": "node ./tasks/start.js",
    "docs": "documentation build helpers/*.js flow-typed/Noteplan.js --sort-order=alpha --project-name=\"NotePlan API+@helpers shared files\" --project-description=\"An attempt to help find @helper functions\" --project-homepage \"https://help.noteplan.co/article/70-javascript-plugin-api\" -f html -o \"Documentation-Helpers\""
  },
  "prettier": {
    "printWidth": 120,
    "parser": "flow",
    "semi": false,
    "trailingComma": "all",
    "singleQuote": true
  },
  "dependencies": {
    "@codedungeon/gunner": "0.77.0",
    "@rollup/plugin-alias": "3.1.8",
    "@samverschueren/stream-to-observable": "0.3.1",
    "bcrypt": "5.0.1",
    "bqpjs": "^0.1.1",
    "bump-regex": "4.1.0",
    "clipboardy": "3.0.0",
    "commander": "^8.1.0",
    "contentful-html-rich-text-converter": "1.0.9",
    "date-fns": "^2.23.0",
    "dayjs": "1.10.6",
    "documentation": "^13.2.5",
    "enquirer": "^2.3.6",
    "findup-sync": "4.0.0",
    "front-matter": "4.0.2",
    "fuse.js": "^6.5.3",
    "git-state": "4.1.0",
    "js-yaml": "^4.1.0",
    "json5": "^2.2.0",
    "listr": "0.14.3",
    "lodash": "4.17.21",
    "moment": "2.29.1",
    "moment-business-days": "1.2.0",
    "node-libcurl": "2.3.3",
    "node-notifier": "10.0.0",
    "progress": "2.0.3",
    "rxjs": "6.6.7",
    "showdown": "1.9.1",
    "split": "1.0.1",
    "sprintf-js": "1.0.3",
    "strftime": "0.10.0",
    "toml": "^3.0.0"
  }
}<|MERGE_RESOLUTION|>--- conflicted
+++ resolved
@@ -2,13 +2,8 @@
   "name": "np.plugins",
   "packageName": "noteplan-cli",
   "info": "noteplan plugin development toolbox",
-<<<<<<< HEAD
-  "version": "3.6.0",
-  "build": "360",
-=======
   "version": "3.8.0",
   "build": "350",
->>>>>>> 53072431
   "description": "noteplan-cli",
   "repository": "https://github.com/NotePlan/plugins",
   "contributors": [
